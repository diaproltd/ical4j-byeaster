[![Build Status](https://drone.io/github.com/ical4j/ical4j/status.png)](https://drone.io/github.com/ical4j/ical4j/latest) [![Gitter](https://badges.gitter.im/Join Chat.svg)](https://gitter.im/ical4j/ical4j?utm_source=badge&utm_medium=badge&utm_campaign=pr-badge&utm_content=badge)

# iCal4j - Release Notes

 - For a concise description of the goals and directions of iCal4j please
 take a look at docs/index.html.

 - You will find examples of how to use iCal4j at docs/introduction.html
 and throughout the API documentation.

 - Detailed descriptions of changes included in each release may be found
 in the CHANGELOG.
 
 - iCal4j was created with the help of eclipse version 3.2 [http://eclipse.org].
 Note that the project metadata included in the source version of iCal4j may not
 be compatible with prior versions of eclipse.


<<<<<<< HEAD
## Dependencies

 - Java 6 or later
 
See [here](docs/Dependencies.md) for further details.

=======
## System Requirements

 - Java 5 or later
 
 - commons-codec
 - commons-lang3
 - slf4j/jcl-over-slf4j
 - junit (for unit testing only)

## Building with Gradle

iCal4j includes the Gradle wrapper for a simpler and more consistent build.

**Run unit tests**

`./gradlew clean test`

**Build a new release**

`./gradlew clean test release -PreleaseVersion=2.0.0`

**Upload release binaries and packages**

`RELEASE_VERSION=2.0.0 ./gradlew uploadArchives uploadDist`


>>>>>>> 61a57599
## How to build - Maven2

 After installing Maven2 and adding to your path, you need to modify your local
 profiles http://wiki.modularity.net.au/ical4j/index.php?title=Maven2. Then 
 open a command prompt to the location of the iCal4j source and execute the following:
 
  [iCal4j-2.0-beta1-src] >mvn clean install
  or
  [iCal4j-2.0-beta1-src] >mvn clean install -P modularity-snapshots
 
 This will build and install iCal4j in your local repository. Build artifacts
 are generated in the 'target' directory.


## How to build - Ant
 
 If you have downloaded the source distribution, you should be able to package a JAR
 file simply by running ant in the root directory. e.g:
 
   C:\Libs\iCal4j-2.0-beta1-src\>ant
 
 If for some reason you would like to override the default build classpath, I would
 suggest creating a "build.properties" file (see the provided sample) in the root directory
 and add overridden properties to this. You can also override properties via Java system
 properties (e.g. -Dproject.classpath="..."). You shouldn't need to modify the "build.xml" at all,
 so if you do find a need let me know and I'll try to rectify this.
 
<<<<<<< HEAD
 
 
=======
>>>>>>> 61a57599
## Relaxed Parsing

 iCal4j now has the capability to "relax" its parsing rules to enable parsing of
 *.ics files that don't properly conform to the iCalendar specification (RFC2445)
 
 - You can relax iCal4j's unfolding rules by specifying the following system property:
 
    ical4j.unfolding.relaxed=true
 
 Note that I believe this problem is not restricted to Mozilla calendaring
 products, but rather may be caused by UNIX/Linux-based applications relying on the
 default newline character (LF) to fold long lines (KOrganizer also seems to have this
 problem). This is, however, still incorrect as by definition long lines are folded
 using a (CRLF) combination.
 
 I've obtained a couple of samples of non-standard iCalendar files that I've included
 in the latest release (0.9.11). There is a Sunbird, phpicalendar, and a KOrganizer
 sample there (open them in Notepad on Windows to see what I mean).

 It seems that phpicalendar and KOrganizer always use LF instead of CRLF, and in
 addition KOrganizer seems to fold all property parameters and values (similar to
 Mozilla Calendar/Sunbird).

 Mozilla Calendar/Sunbird uses CRLF to fold all property parameter/values, however it
 uses just LF to fold long lines (i.e. longer than 75 characters).

 The latest release of iCal4j includes changes to UnfoldingReader that should work
 correctly with Mozilla Calendar/Sunbird, as long as the ical4j.unfolding.relaxed
 system property is set to true.

 KOrganizer/phpicalendar files should also work with the relaxed property, although
 because ALL lines are separated with just LF it also relies on the StreamTokenizer to
 correctly identify LF as a newline on Windows, and CRLF as a newline on UNIX/Linux. The
 API documentation for Java 1.5 says that it does do this, so if you still see problems
 with parsing it could be a bug in the Java implementation.
 
 
 - You may also relax the parsing rules of iCal4j by setting the following system property:
 
     ical4j.parsing.relaxed=true
 
 This property is intended as a general relaxation of parsing rules to allow for parsing
 otherwise invalid calendar files. Initially enabling this property will allow for the
 creation of properties and components with illegal names (e.g. Mozilla Calendar's "X"
 property). Note that although this will allow for parsing calendars with illegal names,
 validation will still identify such names as an error in the calendar model.


 - Microsoft Outlook also appears to provide quoted TZID parameter values, as follows:
 
   DTSTART;TZID="Pacific Time (US & Canada),Tijuana":20041011T223000
 
 To allow for compatibility with such iCalendar files you should specify the
 following system property:
 
   ical4j.compatibility.outlook=true
 
 The full set of system properties may be found in
 net.fortuna.ical4j.util.CompatibilityHints.


## iCal4j and Timezones

 Supporting timezones in an iCalendar implementation can be a complicated process,
 mostly due to the fact that there is not a definitive list of timezone definitions
 used by all iCalendar implementations. This means that an iCalendar file may be
 produced by one implementation and, if the file does not include all definitions
 for timezones relevant to the calendar properties, an alternate implementation
 may not know how to interpret the timezone identified in the calendar (or worse,
 it may interpret the timezone differently to the original implementation). All
 of these possibilities mean unpredictable behaviour which, to put it nicely, is
 not desireable.
 
 iCal4j approaches the problem of timezones in two ways: The first and by far the
 preferred approach is for iCalendar files to include definitions for all timezones
 referenced in the calendar object. To support this, when an existing calendar is
 parsed a list of VTimeZone definitions contained in the calendar is constructed.
 This list may then be queried whenever a VTimeZone definition is required.
 
 The second approach is to rely on a registry of VTimeZone definitions. iCal4j
 includes a default registry of timezone definitions (derived from the Olson timezone
 database - a defacto standard for timezone definitions), or you may also provide your
 own registry implementation from which to retreieve timezones. This approach is
 required when constructing new iCalendar files.
 
 Note that the intention of the iCal4j model is not to provide continuous validation
 feedback for every change in the model. For this reason you are free to change
 timezones on Time objects, remove or add TzId parameters, remove or add VTimeZone
 definitions, etc. without restriction. However when validation is run (automatically
 on output of the calendar) you will be notified if the changes are invalid.
 

## Pre-Java 1.4 Compatibility

 Choosing Java 1.4 as the minimum required JVM was initially slightly arbitrary, and
 probably based on the fact that most people were using 1.4 as a minimum.

 Since then, however, there are two features of 1.4 I can think of that iCal4j requires:
 	- the URI class;
 	- and the java.util.regex.* package (used in StringUtils).

 If you don't think you will be needing these features in your own code, you may want to
 try compiling iCal4j with JDK 1.4 using the "-target 1.3" option but without specifying
 an alternative "-bootclasspath" option. From what I can tell, this should generate 1.3
 bytecode that you can run on a 1.3 JVM. Note however, that if your code does cause
 iCal4j to load the URI or java.util.regex.* references then it will fail on a 1.3 JVM
 (as these APIs aren't available).

 
## Redistribution:

If you intend to use and distribute iCal4j in your own project please
follow these very simple guidelines:
 
 - Make a copy of the LICENSE, rename it to LICENSE.ical4j, and save
 it to the directory where you are re-distributing the iCal4j JAR.
 
 - I don't recommend extracting the iCal4j classes from its JAR and package
 in another JAR along with other classes. It may lead to version incompatibilites
 in the future. Rather I would suggest to include the ical4j.jar in your classpath
 as required.<|MERGE_RESOLUTION|>--- conflicted
+++ resolved
@@ -16,22 +16,11 @@
  be compatible with prior versions of eclipse.
 
 
-<<<<<<< HEAD
-## Dependencies
+## System Requirements
 
  - Java 6 or later
  
 See [here](docs/Dependencies.md) for further details.
-
-=======
-## System Requirements
-
- - Java 5 or later
- 
- - commons-codec
- - commons-lang3
- - slf4j/jcl-over-slf4j
- - junit (for unit testing only)
 
 ## Building with Gradle
 
@@ -50,7 +39,6 @@
 `RELEASE_VERSION=2.0.0 ./gradlew uploadArchives uploadDist`
 
 
->>>>>>> 61a57599
 ## How to build - Maven2
 
  After installing Maven2 and adding to your path, you need to modify your local
@@ -78,11 +66,6 @@
  properties (e.g. -Dproject.classpath="..."). You shouldn't need to modify the "build.xml" at all,
  so if you do find a need let me know and I'll try to rectify this.
  
-<<<<<<< HEAD
- 
- 
-=======
->>>>>>> 61a57599
 ## Relaxed Parsing
 
  iCal4j now has the capability to "relax" its parsing rules to enable parsing of
