package net.fortuna.ical4j.validate.component;

import net.fortuna.ical4j.model.component.VAlarm;
import net.fortuna.ical4j.model.component.VEvent;
import net.fortuna.ical4j.validate.ComponentValidator;
import net.fortuna.ical4j.validate.ValidationException;
import net.fortuna.ical4j.validate.ValidationRule;
import net.fortuna.ical4j.validate.Validator;

import static net.fortuna.ical4j.model.Component.VALARM;
import static net.fortuna.ical4j.model.Property.*;
import static net.fortuna.ical4j.validate.ValidationRule.ValidationType.One;
import static net.fortuna.ical4j.validate.ValidationRule.ValidationType.OneOrLess;

public class VEventValidator extends ComponentValidator<VEvent> {

<<<<<<< HEAD
    private final Validator<VAlarm> itipValidator = new ComponentValidator<>(
            new ValidationRule<>(One, ACTION, TRIGGER),
            new ValidationRule<>(OneOrLess, DESCRIPTION, DURATION, REPEAT, SUMMARY));
=======
    private static final Validator<VAlarm> itipValidator = new ComponentValidator<>(new ValidationRule(One, ACTION, TRIGGER),
            new ValidationRule(OneOrLess, DESCRIPTION, DURATION, REPEAT, SUMMARY));
>>>>>>> f566acdd

    private final boolean alarmsAllowed;

    @SafeVarargs
    public VEventValidator(ValidationRule<VEvent>... rules) {
        this(true, rules);
    }

    @SafeVarargs
    public VEventValidator(boolean alarmsAllowed, ValidationRule<VEvent>... rules) {
        super(rules);
        this.alarmsAllowed = alarmsAllowed;
    }

    @Override
    public void validate(VEvent target) throws ValidationException {
        super.validate(target);

        if (alarmsAllowed) {
            target.getAlarms().getAll().forEach(itipValidator::validate);
        } else {
            Validator.assertFalse(input -> input.parallelStream().anyMatch(c -> c.getName().equals(VALARM)),
                    ASSERT_NONE_MESSAGE, false, target.getAlarms().getAll(), VALARM);
        }
    }
}<|MERGE_RESOLUTION|>--- conflicted
+++ resolved
@@ -14,14 +14,9 @@
 
 public class VEventValidator extends ComponentValidator<VEvent> {
 
-<<<<<<< HEAD
-    private final Validator<VAlarm> itipValidator = new ComponentValidator<>(
+    private static final Validator<VAlarm> itipValidator = new ComponentValidator<>(
             new ValidationRule<>(One, ACTION, TRIGGER),
             new ValidationRule<>(OneOrLess, DESCRIPTION, DURATION, REPEAT, SUMMARY));
-=======
-    private static final Validator<VAlarm> itipValidator = new ComponentValidator<>(new ValidationRule(One, ACTION, TRIGGER),
-            new ValidationRule(OneOrLess, DESCRIPTION, DURATION, REPEAT, SUMMARY));
->>>>>>> f566acdd
 
     private final boolean alarmsAllowed;
 
