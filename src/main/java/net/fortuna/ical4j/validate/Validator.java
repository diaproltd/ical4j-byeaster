/**
 * Copyright (c) 2012, Ben Fortuna
 * All rights reserved.
 *
 * Redistribution and use in source and binary forms, with or without
 * modification, are permitted provided that the following conditions
 * are met:
 *
 *  o Redistributions of source code must retain the above copyright
 * notice, this list of conditions and the following disclaimer.
 *
 *  o Redistributions in binary form must reproduce the above copyright
 * notice, this list of conditions and the following disclaimer in the
 * documentation and/or other materials provided with the distribution.
 *
 *  o Neither the name of Ben Fortuna nor the names of any other contributors
 * may be used to endorse or promote products derived from this software
 * without specific prior written permission.
 *
 * THIS SOFTWARE IS PROVIDED BY THE COPYRIGHT HOLDERS AND CONTRIBUTORS
 * "AS IS" AND ANY EXPRESS OR IMPLIED WARRANTIES, INCLUDING, BUT NOT
 * LIMITED TO, THE IMPLIED WARRANTIES OF MERCHANTABILITY AND FITNESS FOR
 * A PARTICULAR PURPOSE ARE DISCLAIMED. IN NO EVENT SHALL THE COPYRIGHT OWNER OR
 * CONTRIBUTORS BE LIABLE FOR ANY DIRECT, INDIRECT, INCIDENTAL, SPECIAL,
 * EXEMPLARY, OR CONSEQUENTIAL DAMAGES (INCLUDING, BUT NOT LIMITED TO,
 * PROCUREMENT OF SUBSTITUTE GOODS OR SERVICES; LOSS OF USE, DATA, OR
 * PROFITS; OR BUSINESS INTERRUPTION) HOWEVER CAUSED AND ON ANY THEORY OF
 * LIABILITY, WHETHER IN CONTRACT, STRICT LIABILITY, OR TORT (INCLUDING
 * NEGLIGENCE OR OTHERWISE) ARISING IN ANY WAY OUT OF THE USE OF THIS
 * SOFTWARE, EVEN IF ADVISED OF THE POSSIBILITY OF SUCH DAMAGE.
 */
package net.fortuna.ical4j.validate;

import net.fortuna.ical4j.model.ComponentContainer;
import net.fortuna.ical4j.model.Property;
import net.fortuna.ical4j.model.PropertyContainer;
import org.slf4j.LoggerFactory;

import java.io.Serializable;
import java.text.MessageFormat;
import java.util.List;
import java.util.function.Predicate;

/**
 * Implementors apply validation rules to iCalendar content to determine a level of compliance with the published
 * specifications.
 *
 * @author fortuna
 */
public interface Validator<T> extends Serializable {

    @Deprecated
    static <T> void assertFalse(Predicate<T> predicate, String message, boolean warn, T target,
                                Object...messageParams) throws ValidationException {

        if (predicate.test(target)) {
            if (warn) {
                LoggerFactory.getLogger(Validator.class).warn(MessageFormat.format(message, messageParams));
            } else {
                throw new ValidationException(message, messageParams);
            }
        }
    }

    /**
     * Validates the target content by applying validation rules. When content fails validation the validator
     * may throw an exception depending on the implementation.
     *
     * @param target the target of validation
     * @return the result of validation applied to the specified target
     * @throws ValidationException indicates validation failure (implementation-specific)
     */
    ValidationResult validate(T target) throws ValidationException;

<<<<<<< HEAD
    default <V extends ComponentContainer<?>> List<String> apply(ValidationRule<V> rule, V target) {
        if (rule.getPredicate().test(target)) {
            int total = rule.getInstances().stream().mapToInt(s -> target.getComponents(s).size()).sum();
            switch (rule.getType()) {
                case None:
                    return rule.getInstances().stream().filter(s -> target.getComponent(s).isPresent())
                            .map(s -> String.format("%s %s", rule.getType().getDescription(), s))
                            .collect(Collectors.toList());
                case One:
                    return rule.getInstances().stream().filter(s -> target.getComponents(s).size() != 1)
                            .map(s -> String.format("%s %s", rule.getType().getDescription(), s))
                            .collect(Collectors.toList());
                case OneOrLess:
                    return rule.getInstances().stream().filter(s -> target.getComponents(s).size() > 1)
                            .map(s -> String.format("%s %s", rule.getType().getDescription(), s))
                            .collect(Collectors.toList());
                case OneOrMore:
                    return rule.getInstances().stream().filter(s -> target.getComponents(s).size() < 1)
                            .map(s -> String.format("%s %s", rule.getType().getDescription(), s))
                            .collect(Collectors.toList());
                case OneExclusive:
                    for (String instance : rule.getInstances()) {
                        int count = target.getComponents(instance).size();
                        if (count > 0 && count != total) {
                            return Collections.singletonList(
                                    String.format("%s %s", rule.getType().getDescription(),
                                            String.join(",", rule.getInstances())));
                        }
                    }
                case AllOrNone:
                    if (total > 0 && total != rule.getInstances().size()) {
                        return Collections.singletonList(
                                String.format("%s %s", rule.getType().getDescription(),
                                        String.join(",", rule.getInstances())));
                    }
            }
        }
        return Collections.emptyList();
    }

    default <V extends PropertyContainer> List<String> apply(ValidationRule<V> rule, V target) {
        if (rule.getPredicate().test(target)) {
            int total = rule.getInstances().stream().mapToInt(s -> target.getProperties(s).size()).sum();
            switch (rule.getType()) {
                case None:
                    return rule.getInstances().stream().filter(s -> target.getProperty(s).isPresent())
                            .map(s -> String.format("%s %s", rule.getType().getDescription(), s))
                            .collect(Collectors.toList());
                case One:
                    return rule.getInstances().stream().filter(s -> target.getProperties(s).size() != 1)
                            .map(s -> String.format("%s %s", rule.getType().getDescription(), s))
                            .collect(Collectors.toList());
                case OneOrLess:
                    return rule.getInstances().stream().filter(s -> target.getProperties(s).size() > 1)
                            .map(s -> String.format("%s %s", rule.getType().getDescription(), s))
                            .collect(Collectors.toList());
                case OneOrMore:
                    return rule.getInstances().stream().filter(s -> target.getProperties(s).size() < 1)
                            .map(s -> String.format("%s %s", rule.getType().getDescription(), s))
                            .collect(Collectors.toList());
                case OneExclusive:
                    for (String instance : rule.getInstances()) {
                        int count = target.getProperties(instance).size();
                        if (count > 0 && count != total) {
                            return Collections.singletonList(
                                    String.format("%s %s", rule.getType().getDescription(),
                                            String.join(",", rule.getInstances())));
                        }
                    }
                    break;
                case AllOrNone:
                    if (total > 0 && total != rule.getInstances().size()) {
                        return Collections.singletonList(
                                String.format("%s %s", rule.getType().getDescription(),
                                        String.join(",", rule.getInstances())));
                    }
                    break;
            }
        }
        return Collections.emptyList();
    }

    default List<String> apply(ValidationRule<Property> rule, Property target) {
        if (rule.getPredicate().test(target)) {
            int total = rule.getInstances().stream().mapToInt(s -> target.getParameters(s).size()).sum();
            switch (rule.getType()) {
                case None:
                    return rule.getInstances().stream().filter(s -> target.getParameter(s).isPresent())
                            .map(s -> String.format("%s %s", rule.getType().getDescription(), s))
                            .collect(Collectors.toList());
                case One:
                    return rule.getInstances().stream().filter(s -> target.getParameters(s).size() != 1)
                            .map(s -> String.format("%s %s", rule.getType().getDescription(), s))
                            .collect(Collectors.toList());
                case OneOrLess:
                    return rule.getInstances().stream().filter(s -> target.getParameters(s).size() > 1)
                            .map(s -> String.format("%s %s", rule.getType().getDescription(), s))
                            .collect(Collectors.toList());
                case OneOrMore:
                    return rule.getInstances().stream().filter(s -> target.getParameters(s).size() < 1)
                            .map(s -> String.format("%s %s", rule.getType().getDescription(), s))
                            .collect(Collectors.toList());
                case OneExclusive:
                    for (String instance : rule.getInstances()) {
                        int count = target.getParameters(instance).size();
                        if (count > 0 && count != total) {
                            return Collections.singletonList(
                                    String.format("%s %s", rule.getType().getDescription(),
                                            String.join(",", rule.getInstances())));
                        }
                    }
                case AllOrNone:
                    if (total > 0 && total != rule.getInstances().size()) {
                        return Collections.singletonList(
                                String.format("%s %s", rule.getType().getDescription(),
                                        String.join(",", rule.getInstances())));
                    }
            }
        }
        return Collections.emptyList();
=======
    /**
     *
     * @param rule
     * @param context
     * @param target
     * @return
     * @deprecated use {@link ComponentContainerRuleSet#apply(String, ComponentContainer)}
     */
    @Deprecated
    default List<ValidationEntry> apply(ValidationRule rule, String context, ComponentContainer<?> target) {
        return new ComponentContainerRuleSet(rule).apply(context, target);
    }

    /**
     *
     * @param rule
     * @param context
     * @param target
     * @return
     * @deprecated use {@link PropertyContainerRuleSet#apply(String, PropertyContainer)}
     */
    @Deprecated
    default List<ValidationEntry> apply(ValidationRule rule, String context, PropertyContainer target) {
        return new PropertyContainerRuleSet<>(rule).apply(context, target);
    }

    /**
     *
     * @param rule
     * @param target
     * @return
     * @deprecated use {@link PropertyRuleSet#apply(String, Property)}
     */
    @Deprecated
    default List<ValidationEntry> apply(ValidationRule rule, Property target) {
        return new PropertyRuleSet<>(rule).apply(target.getName(), target);
>>>>>>> 955c38cc
    }
}<|MERGE_RESOLUTION|>--- conflicted
+++ resolved
@@ -72,128 +72,6 @@
      */
     ValidationResult validate(T target) throws ValidationException;
 
-<<<<<<< HEAD
-    default <V extends ComponentContainer<?>> List<String> apply(ValidationRule<V> rule, V target) {
-        if (rule.getPredicate().test(target)) {
-            int total = rule.getInstances().stream().mapToInt(s -> target.getComponents(s).size()).sum();
-            switch (rule.getType()) {
-                case None:
-                    return rule.getInstances().stream().filter(s -> target.getComponent(s).isPresent())
-                            .map(s -> String.format("%s %s", rule.getType().getDescription(), s))
-                            .collect(Collectors.toList());
-                case One:
-                    return rule.getInstances().stream().filter(s -> target.getComponents(s).size() != 1)
-                            .map(s -> String.format("%s %s", rule.getType().getDescription(), s))
-                            .collect(Collectors.toList());
-                case OneOrLess:
-                    return rule.getInstances().stream().filter(s -> target.getComponents(s).size() > 1)
-                            .map(s -> String.format("%s %s", rule.getType().getDescription(), s))
-                            .collect(Collectors.toList());
-                case OneOrMore:
-                    return rule.getInstances().stream().filter(s -> target.getComponents(s).size() < 1)
-                            .map(s -> String.format("%s %s", rule.getType().getDescription(), s))
-                            .collect(Collectors.toList());
-                case OneExclusive:
-                    for (String instance : rule.getInstances()) {
-                        int count = target.getComponents(instance).size();
-                        if (count > 0 && count != total) {
-                            return Collections.singletonList(
-                                    String.format("%s %s", rule.getType().getDescription(),
-                                            String.join(",", rule.getInstances())));
-                        }
-                    }
-                case AllOrNone:
-                    if (total > 0 && total != rule.getInstances().size()) {
-                        return Collections.singletonList(
-                                String.format("%s %s", rule.getType().getDescription(),
-                                        String.join(",", rule.getInstances())));
-                    }
-            }
-        }
-        return Collections.emptyList();
-    }
-
-    default <V extends PropertyContainer> List<String> apply(ValidationRule<V> rule, V target) {
-        if (rule.getPredicate().test(target)) {
-            int total = rule.getInstances().stream().mapToInt(s -> target.getProperties(s).size()).sum();
-            switch (rule.getType()) {
-                case None:
-                    return rule.getInstances().stream().filter(s -> target.getProperty(s).isPresent())
-                            .map(s -> String.format("%s %s", rule.getType().getDescription(), s))
-                            .collect(Collectors.toList());
-                case One:
-                    return rule.getInstances().stream().filter(s -> target.getProperties(s).size() != 1)
-                            .map(s -> String.format("%s %s", rule.getType().getDescription(), s))
-                            .collect(Collectors.toList());
-                case OneOrLess:
-                    return rule.getInstances().stream().filter(s -> target.getProperties(s).size() > 1)
-                            .map(s -> String.format("%s %s", rule.getType().getDescription(), s))
-                            .collect(Collectors.toList());
-                case OneOrMore:
-                    return rule.getInstances().stream().filter(s -> target.getProperties(s).size() < 1)
-                            .map(s -> String.format("%s %s", rule.getType().getDescription(), s))
-                            .collect(Collectors.toList());
-                case OneExclusive:
-                    for (String instance : rule.getInstances()) {
-                        int count = target.getProperties(instance).size();
-                        if (count > 0 && count != total) {
-                            return Collections.singletonList(
-                                    String.format("%s %s", rule.getType().getDescription(),
-                                            String.join(",", rule.getInstances())));
-                        }
-                    }
-                    break;
-                case AllOrNone:
-                    if (total > 0 && total != rule.getInstances().size()) {
-                        return Collections.singletonList(
-                                String.format("%s %s", rule.getType().getDescription(),
-                                        String.join(",", rule.getInstances())));
-                    }
-                    break;
-            }
-        }
-        return Collections.emptyList();
-    }
-
-    default List<String> apply(ValidationRule<Property> rule, Property target) {
-        if (rule.getPredicate().test(target)) {
-            int total = rule.getInstances().stream().mapToInt(s -> target.getParameters(s).size()).sum();
-            switch (rule.getType()) {
-                case None:
-                    return rule.getInstances().stream().filter(s -> target.getParameter(s).isPresent())
-                            .map(s -> String.format("%s %s", rule.getType().getDescription(), s))
-                            .collect(Collectors.toList());
-                case One:
-                    return rule.getInstances().stream().filter(s -> target.getParameters(s).size() != 1)
-                            .map(s -> String.format("%s %s", rule.getType().getDescription(), s))
-                            .collect(Collectors.toList());
-                case OneOrLess:
-                    return rule.getInstances().stream().filter(s -> target.getParameters(s).size() > 1)
-                            .map(s -> String.format("%s %s", rule.getType().getDescription(), s))
-                            .collect(Collectors.toList());
-                case OneOrMore:
-                    return rule.getInstances().stream().filter(s -> target.getParameters(s).size() < 1)
-                            .map(s -> String.format("%s %s", rule.getType().getDescription(), s))
-                            .collect(Collectors.toList());
-                case OneExclusive:
-                    for (String instance : rule.getInstances()) {
-                        int count = target.getParameters(instance).size();
-                        if (count > 0 && count != total) {
-                            return Collections.singletonList(
-                                    String.format("%s %s", rule.getType().getDescription(),
-                                            String.join(",", rule.getInstances())));
-                        }
-                    }
-                case AllOrNone:
-                    if (total > 0 && total != rule.getInstances().size()) {
-                        return Collections.singletonList(
-                                String.format("%s %s", rule.getType().getDescription(),
-                                        String.join(",", rule.getInstances())));
-                    }
-            }
-        }
-        return Collections.emptyList();
-=======
     /**
      *
      * @param rule
@@ -230,6 +108,5 @@
     @Deprecated
     default List<ValidationEntry> apply(ValidationRule rule, Property target) {
         return new PropertyRuleSet<>(rule).apply(target.getName(), target);
->>>>>>> 955c38cc
     }
 }