--- conflicted
+++ resolved
@@ -38,35 +38,11 @@
 import net.fortuna.ical4j.validate.ValidationResult;
 import net.fortuna.ical4j.validate.Validator;
 
-<<<<<<< HEAD
-import java.util.Optional;
-
-public class AttachValidator implements Validator<Attach> {
-
-    @Override
-    public void validate(Attach target) throws ValidationException {
-        PropertyValidator.ATTACH.validate(target);
-
-        /*
-         * If the value type parameter is ";VALUE=BINARY", then the inline encoding parameter MUST be specified with the
-         * value ";ENCODING=BASE64".
-         */
-        if (Optional.of(Value.BINARY).equals(target.getParameter(Parameter.VALUE))) {
-            ParameterValidator.assertOne(Parameter.ENCODING, target.getParameters());
-            if (!Optional.of(Encoding.BASE64).equals(target.getParameter(Parameter.ENCODING))) {
-                throw new ValidationException(
-                        "If the value type parameter is [BINARY], the inline"
-                                + "encoding parameter MUST be specified with the value [BASE64]"
-                );
-            }
-        }
-=======
 @Deprecated
 public class AttachValidator implements Validator<Attach> {
 
     @Override
     public ValidationResult validate(Attach target) throws ValidationException {
         return target.validate();
->>>>>>> 955c38cc
     }
 }