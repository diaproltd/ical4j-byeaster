--- conflicted
+++ resolved
@@ -1,14 +1,6 @@
 package net.fortuna.ical4j.transform.recurrence;
 
-<<<<<<< HEAD
 import java.time.temporal.Temporal;
-=======
-import net.fortuna.ical4j.model.*;
-import net.fortuna.ical4j.model.Recur.Frequency;
-import net.fortuna.ical4j.model.parameter.Value;
-import net.fortuna.ical4j.util.Dates;
-
->>>>>>> 0cbc0930
 import java.util.ArrayList;
 import java.util.List;
 import java.util.Optional;
@@ -25,21 +17,10 @@
  */
 public class ByMonthRule<T extends Temporal> extends AbstractDateExpansionRule<T> {
 
-<<<<<<< HEAD
-    private final List<Integer> monthList;
+    private final List<Month> monthList;
 
-    public ByMonthRule(List<Integer> monthList, Frequency frequency) {
+    public ByMonthRule(List<Month> monthList, Frequency frequency) {
         super(frequency);
-=======
-    private final MonthList monthList;
-
-    public ByMonthRule(MonthList monthList, Frequency frequency) {
-        this(monthList, frequency, Optional.empty());
-    }
-
-    public ByMonthRule(MonthList monthList, Frequency frequency, Optional<WeekDay.Day> weekStartDay) {
-        super(frequency, weekStartDay);
->>>>>>> 0cbc0930
         this.monthList = monthList;
     }
 
@@ -64,11 +45,7 @@
         @Override
         public Optional<T> apply(T date) {
             // Java months are zero-based..
-<<<<<<< HEAD
             if (monthList.contains(getMonth(date))) {
-=======
-            if (monthList.contains(Month.valueOf(cal.get(Calendar.MONTH) + 1))) {
->>>>>>> 0cbc0930
                 return Optional.of(date);
             }
             return Optional.empty();
@@ -81,15 +58,8 @@
             List<T> retVal = new ArrayList<>();
             // construct a list of possible months..
             monthList.forEach(month -> {
-<<<<<<< HEAD
                 T candidate = withTemporalField(date, MONTH_OF_YEAR, month);
                 retVal.add(candidate);
-=======
-                // Java months are zero-based..
-//                cal.set(Calendar.MONTH, month - 1);
-                cal.roll(Calendar.MONTH, (month.getMonthOfYear() - 1) - cal.get(Calendar.MONTH));
-                retVal.add(Dates.getInstance(getTime(date, cal), type));
->>>>>>> 0cbc0930
             });
             return retVal;
         }
