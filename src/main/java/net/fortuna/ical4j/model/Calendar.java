--- conflicted
+++ resolved
@@ -243,7 +243,6 @@
     }
 
     /**
-<<<<<<< HEAD
      * Convenience method for retrieving a list of named components.
      * @param name name of components to retrieve
      * @return a component list containing only components with the specified name
@@ -269,8 +268,6 @@
     }
 
     /**
-=======
->>>>>>> baa920f9
      * @return Returns the properties.
      */
     public final PropertyList getProperties() {
@@ -312,7 +309,6 @@
     }
 
     /**
-<<<<<<< HEAD
      * Convenience method for retrieving a list of named properties.
      * @param name name of properties to retrieve
      * @return a property list containing only properties with the specified name
@@ -337,8 +333,6 @@
     }
 
     /**
-=======
->>>>>>> baa920f9
      * Perform validation on the calendar, its properties and its components in its current state.
      * @throws ValidationException where the calendar is not in a valid state
      */
