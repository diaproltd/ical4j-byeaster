/**
 * Copyright (c) 2012, Ben Fortuna
 * All rights reserved.
 *
 * Redistribution and use in source and binary forms, with or without
 * modification, are permitted provided that the following conditions
 * are met:
 *
 *  o Redistributions of source code must retain the above copyright
 * notice, this list of conditions and the following disclaimer.
 *
 *  o Redistributions in binary form must reproduce the above copyright
 * notice, this list of conditions and the following disclaimer in the
 * documentation and/or other materials provided with the distribution.
 *
 *  o Neither the name of Ben Fortuna nor the names of any other contributors
 * may be used to endorse or promote products derived from this software
 * without specific prior written permission.
 *
 * THIS SOFTWARE IS PROVIDED BY THE COPYRIGHT HOLDERS AND CONTRIBUTORS
 * "AS IS" AND ANY EXPRESS OR IMPLIED WARRANTIES, INCLUDING, BUT NOT
 * LIMITED TO, THE IMPLIED WARRANTIES OF MERCHANTABILITY AND FITNESS FOR
 * A PARTICULAR PURPOSE ARE DISCLAIMED. IN NO EVENT SHALL THE COPYRIGHT OWNER OR
 * CONTRIBUTORS BE LIABLE FOR ANY DIRECT, INDIRECT, INCIDENTAL, SPECIAL,
 * EXEMPLARY, OR CONSEQUENTIAL DAMAGES (INCLUDING, BUT NOT LIMITED TO,
 * PROCUREMENT OF SUBSTITUTE GOODS OR SERVICES; LOSS OF USE, DATA, OR
 * PROFITS; OR BUSINESS INTERRUPTION) HOWEVER CAUSED AND ON ANY THEORY OF
 * LIABILITY, WHETHER IN CONTRACT, STRICT LIABILITY, OR TORT (INCLUDING
 * NEGLIGENCE OR OTHERWISE) ARISING IN ANY WAY OUT OF THE USE OF THIS
 * SOFTWARE, EVEN IF ADVISED OF THE POSSIBILITY OF SUCH DAMAGE.
 */
package net.fortuna.ical4j.model;

import net.fortuna.ical4j.model.component.CalendarComponent;
import net.fortuna.ical4j.model.component.VTimeZone;
import net.fortuna.ical4j.model.parameter.TzId;
import net.fortuna.ical4j.model.property.*;
import net.fortuna.ical4j.util.Strings;
import net.fortuna.ical4j.validate.AbstractCalendarValidatorFactory;
import net.fortuna.ical4j.validate.ValidationException;
import net.fortuna.ical4j.validate.ValidationResult;
import net.fortuna.ical4j.validate.Validator;
import org.apache.commons.lang3.builder.EqualsBuilder;
import org.apache.commons.lang3.builder.HashCodeBuilder;
import org.jooq.lambda.Unchecked;

import java.io.Serializable;
import java.nio.charset.Charset;
import java.util.*;
import java.util.stream.Collectors;

/**
 * $Id$ [Apr 5, 2004]
 *
 * Defines an iCalendar calendar.
 * 
 * <pre>
 *    4.6 Calendar Components
 *    
 *       The body of the iCalendar object consists of a sequence of calendar
 *       properties and one or more calendar components. The calendar
 *       properties are attributes that apply to the calendar as a whole. The
 *       calendar components are collections of properties that express a
 *       particular calendar semantic. For example, the calendar component can
 *       specify an event, a to-do, a journal entry, time zone information, or
 *       free/busy time information, or an alarm.
 *    
 *       The body of the iCalendar object is defined by the following
 *       notation:
 *    
 *         icalbody   = calprops component
 *    
 *         calprops   = 2*(
 *    
 *                    ; 'prodid' and 'version' are both REQUIRED,
 *                    ; but MUST NOT occur more than once
 *    
 *                    prodid /version /
 *    
 *                    ; 'calscale' and 'method' are optional,
 *                    ; but MUST NOT occur more than once
 *    
 *                    calscale        /
 *                    method          /
 *    
 *                    x-prop
 *    
 *                    )
 *    
 *         component  = 1*(eventc / todoc / journalc / freebusyc /
 *                    / timezonec / iana-comp / x-comp)
 *    
 *         iana-comp  = &quot;BEGIN&quot; &quot;:&quot; iana-token CRLF
 *    
 *                      1*contentline
 *    
 *                      &quot;END&quot; &quot;:&quot; iana-token CRLF
 *    
 *         x-comp     = &quot;BEGIN&quot; &quot;:&quot; x-name CRLF
 *    
 *                      1*contentline
 *    
 *                      &quot;END&quot; &quot;:&quot; x-name CRLF
 * </pre>
 * 
 * Example 1 - Creating a new calendar:
 * 
 * <pre><code>
 * Calendar calendar = new Calendar();
 * calendar.add(new ProdId(&quot;-//Ben Fortuna//iCal4j 1.0//EN&quot;));
 * calendar.add(Version.VERSION_2_0);
 * calendar.add(CalScale.GREGORIAN);
 * 
 * // Add events, etc..
 * </code></pre>
 * 
 * @author Ben Fortuna
 */
public class Calendar implements Serializable, PropertyContainer, ComponentContainer<CalendarComponent> {

    private static final long serialVersionUID = -1654118204678581940L;

    /**
     * Begin token.
     */
    public static final String BEGIN = "BEGIN";

    /**
     * Calendar token.
     */
    public static final String VCALENDAR = "VCALENDAR";

    /**
     * End token.
     */
    public static final String END = "END";

    private PropertyList properties;

    private ComponentList<CalendarComponent> components;

    private final Validator<Calendar> validator;

    /**
     * Default constructor.
     */
    public Calendar() {
<<<<<<< HEAD
        this(new PropertyList(), new ComponentList<>());
=======
        this(new PropertyList<>(), new ComponentList<>());
>>>>>>> 955c38cc
    }

    /**
     * Constructs a new calendar with no properties and the specified components.
     * @param components a list of components to add to the calendar
     */
    public Calendar(final ComponentList<CalendarComponent> components) {
<<<<<<< HEAD
        this(new PropertyList(), components);
=======
        this(new PropertyList<>(), components);
>>>>>>> 955c38cc
    }

    /**
     * Initialise a Calendar object using the default configured validator.
     * @param properties a list of initial calendar properties
     * @param components a list of initial calendar components
     */
    public Calendar(PropertyList properties, ComponentList<CalendarComponent> components) {
        this(properties, components, AbstractCalendarValidatorFactory.getInstance().newInstance());
    }

    /**
     * Constructor.
     * @param p a list of properties
     * @param c a list of components
     * @param validator used to ensure the validity of the calendar instance
     */
    public Calendar(PropertyList p, ComponentList<CalendarComponent> c, Validator<Calendar> validator) {
        this.properties = p;
        this.components = c;
        this.validator = validator;
    }

    /**
     * Creates a shallow copy of the specified calendar.
     * @param c the calendar to copy
     */
<<<<<<< HEAD
    public Calendar(Calendar c) {
        this(c.properties, c.components);
=======
    public Calendar(Calendar c) throws ParseException, IOException, URISyntaxException {
        this(new PropertyList<>(c.getProperties()), new ComponentList<>(c.getComponents()));
>>>>>>> 955c38cc
    }

    /**
     * {@inheritDoc}
     */
    @Override
    public final String toString() {
        return BEGIN + ':' + VCALENDAR + Strings.LINE_SEPARATOR + properties + components + END + ':' + VCALENDAR +
                Strings.LINE_SEPARATOR;
    }

    public <C extends CalendarComponent> List<C> getComponents() {
        return ComponentContainer.super.getComponents();
    }

    /**
     * @return Returns the underlying component list.
     */
    @Override
    public final ComponentList<CalendarComponent> getComponentList() {
        return components;
    }

    @Override
    public void setComponentList(ComponentList<CalendarComponent> components) {
        this.components = components;
    }

    public <T extends Property> List<T> getProperties() {
        return PropertyContainer.super.getProperties();
    }

    /**
     * @return Returns the underlying property list.
     */
    @Override
    public final PropertyList getPropertyList() {
        return properties;
    }

    @Override
    public void setPropertyList(PropertyList properties) {
        this.properties = properties;
    }

    /**
     * Perform validation on the calendar, its properties and its components in its current state.
     * @throws ValidationException where the calendar is not in a valid state
     */
    public final ValidationResult validate() throws ValidationException {
        return validate(true);
    }

    /**
     * Perform validation on the calendar in its current state.
     * @param recurse indicates whether to validate the calendar's properties and components
     * @throws ValidationException where the calendar is not in a valid state
     */
    public ValidationResult validate(final boolean recurse) throws ValidationException {
        ValidationResult result = validator.validate(this);
        if (recurse) {
            result = result.merge(validateProperties());
            result = result.merge(validateComponents());
        }
        return result;
    }

    /**
     * Invoke validation on the calendar properties in its current state.
     * @throws ValidationException where any of the calendar properties is not in a valid state
     */
    private ValidationResult validateProperties() throws ValidationException {
        ValidationResult result = new ValidationResult();
        for (final Property property : getProperties()) {
            result = result.merge(property.validate());
        }
        return result;
    }

    /**
     * Invoke validation on the calendar components in its current state.
     * @throws ValidationException where any of the calendar components is not in a valid state
     */
<<<<<<< HEAD
    private void validateComponents() throws ValidationException {
        Optional<Method> method = getProperty(Property.METHOD);
        if (method.isPresent()) {
            getComponents().forEach(c -> c.validate(method.get()));
        } else {
            getComponents().forEach(Component::validate);
        }
    }

    /**
     * Creates a deep copy of the calendar.
     * @return a new calendar instance that protects against mutation of the source calendar
     */
    public final Calendar copy() {
        return new Calendar(
                new PropertyList(getProperties().parallelStream()
                        .map(Unchecked.function(Property::copy)).collect(Collectors.toList())),
                new ComponentList<>(getComponents().parallelStream()
                    .map(Unchecked.function(c -> (CalendarComponent) c.copy())).collect(Collectors.toList())));
    }

    /**
     * Merge all properties and components from the specified calendar with this instance.
     * Note that the merge process is not very sophisticated, and may result in invalid calendar
     * data (e.g. multiple properties of a type that should only be specified once).
     * @param c2 the second calendar to merge
     * @return a Calendar instance containing all properties and components from both of the specified calendars
     */
    public Calendar merge(final Calendar c2) {
        List<Property> mergedProperties = new ArrayList<>();
        List<CalendarComponent> mergedComponents = new ArrayList<>();
        mergedProperties.addAll(getProperties());
        for (final Property p : c2.getProperties()) {
            if (!mergedProperties.contains(p)) {
                mergedProperties.add(p);
            }
        }
        mergedComponents.addAll(getComponents());
        for (final CalendarComponent c : c2.getComponents()) {
            if (!mergedComponents.contains(c)) {
                mergedComponents.add(c);
            }
        }
        return new Calendar(new PropertyList(mergedProperties),
                new ComponentList<>(mergedComponents));
    }

    /**
     * Splits a calendar object into distinct calendar objects for unique identifiers (UID).
     * @return an array of calendar objects
     */
    public Calendar[] split() {
        // if calendar contains one component or less, or is composed entirely of timezone
        // definitions, return the original calendar unmodified..
        if (getComponents().size() <= 1
                || getComponents(Component.VTIMEZONE).size() == getComponents().size()) {
            return new Calendar[] {this};
        }

        final List<VTimeZone> timezoneList = getComponents(Component.VTIMEZONE);
        final IndexedComponentList<VTimeZone> timezones = new IndexedComponentList<>(
                timezoneList, Property.TZID);

        final Map<Uid, Calendar> calendars = new HashMap<Uid, Calendar>();
        for (final CalendarComponent c : getComponents()) {
            if (c instanceof VTimeZone) {
                continue;
            }

            final Optional<Uid> uid = c.getProperty(Property.UID);
            if (uid.isPresent()) {
                Calendar uidCal = calendars.get(uid.get());
                if (uidCal == null) {
                    // remove METHOD property for split calendars..
                    PropertyList splitProps = (PropertyList) getPropertyList().removeAll(Property.METHOD);
                    uidCal = new Calendar(splitProps, new ComponentList<>());
                    calendars.put(uid.get(), uidCal);
                }

                for (final Property p : c.getProperties()) {
                    final Optional<TzId> tzid = p.getParameter(Parameter.TZID);
                    if (tzid.isPresent()) {
                        final VTimeZone timezone = timezones.getComponent(tzid.get().getValue());
                        if (!uidCal.getComponents().contains(timezone)) {
                            uidCal.add(timezone);
                        }
                    }
                }
                uidCal.add(c);
            }
        }
        return calendars.values().toArray(new Calendar[0]);
    }

    /**
     * Returns a unique identifier as specified by components in the calendar instance.
     * @return the UID property
     * @throws ConstraintViolationException if zero or more than one unique identifier(s) is
     * found in the specified calendar
     */
    public Uid getUid() throws ConstraintViolationException {
        Uid uid = null;
        for (final Component c : components.getAll()) {
            for (final Property foundUid : c.getProperties(Property.UID)) {
                if (uid != null && !uid.equals(foundUid)) {
                    throw new ConstraintViolationException("More than one UID found in calendar");
                }
                uid = (Uid) foundUid;
            }
        }
        if (uid == null) {
            throw new ConstraintViolationException("Calendar must specify a single unique identifier (UID)");
        }
        return uid;
=======
    private ValidationResult validateComponents() throws ValidationException {
        ValidationResult result = new ValidationResult();
        for (Component component : getComponents()) {
            result = result.merge(component.validate());
        }
        return result;
>>>>>>> 955c38cc
    }

    /**
     * Returns the mandatory prodid property.
     * @return the PRODID property, or null if property doesn't exist
     * @deprecated use {@link Calendar#getProperty(String)}
     */
    @Deprecated
    public final Optional<ProdId> getProductId() {
        return getProperty(Property.PRODID);
    }

    /**
     * Returns the mandatory version property.
     * @return the VERSION property, or null if property doesn't exist
     * @deprecated use {@link Calendar#getProperty(String)}
     */
    @Deprecated
    public final Optional<Version> getVersion() {
        return getProperty(Property.VERSION);
    }

    /**
     * Returns the optional calscale property.
     * @return the CALSCALE property, or null if property doesn't exist
     * @deprecated use {@link Calendar#getProperty(String)}
     */
    @Deprecated
    public final Optional<CalScale> getCalendarScale() {
        return getProperty(Property.CALSCALE);
    }

    /**
     * Returns the optional method property.
     * @return the METHOD property, or null if property doesn't exist
     * @deprecated use {@link Calendar#getProperty(String)}
     */
    @Deprecated
    public final Optional<Method> getMethod() {
        return getProperty(Property.METHOD);
    }

    /**
     * Returns an appropriate MIME Content-Type for the calendar object instance.
     * @param charset an optional encoding
     * @return a content type string
     */
    public String getContentType(Charset charset) {
        final StringBuilder b = new StringBuilder("text/calendar");

        final Optional<Method> method = getProperty(Property.METHOD);
        if (method.isPresent()) {
            b.append("; method=");
            b.append(method.get().getValue());
        }

        if (charset != null) {
            b.append("; charset=");
            b.append(charset);
        }
        return b.toString();
    }

    /**
     * {@inheritDoc}
     */
    @Override
    public final boolean equals(final Object arg0) {
        if (arg0 instanceof Calendar) {
            final Calendar calendar = (Calendar) arg0;
            return new EqualsBuilder().append(getProperties(), calendar.getProperties())
                .append(components, calendar.components).isEquals();
        }
        return super.equals(arg0);
    }

    /**
     * {@inheritDoc}
     */
    @Override
    public final int hashCode() {
        return new HashCodeBuilder().append(properties).append(components).toHashCode();
    }
}<|MERGE_RESOLUTION|>--- conflicted
+++ resolved
@@ -145,11 +145,7 @@
      * Default constructor.
      */
     public Calendar() {
-<<<<<<< HEAD
         this(new PropertyList(), new ComponentList<>());
-=======
-        this(new PropertyList<>(), new ComponentList<>());
->>>>>>> 955c38cc
     }
 
     /**
@@ -157,11 +153,7 @@
      * @param components a list of components to add to the calendar
      */
     public Calendar(final ComponentList<CalendarComponent> components) {
-<<<<<<< HEAD
         this(new PropertyList(), components);
-=======
-        this(new PropertyList<>(), components);
->>>>>>> 955c38cc
     }
 
     /**
@@ -189,13 +181,8 @@
      * Creates a shallow copy of the specified calendar.
      * @param c the calendar to copy
      */
-<<<<<<< HEAD
     public Calendar(Calendar c) {
         this(c.properties, c.components);
-=======
-    public Calendar(Calendar c) throws ParseException, IOException, URISyntaxException {
-        this(new PropertyList<>(c.getProperties()), new ComponentList<>(c.getComponents()));
->>>>>>> 955c38cc
     }
 
     /**
@@ -279,14 +266,15 @@
      * Invoke validation on the calendar components in its current state.
      * @throws ValidationException where any of the calendar components is not in a valid state
      */
-<<<<<<< HEAD
-    private void validateComponents() throws ValidationException {
+    private ValidationResult validateComponents() throws ValidationException {
+        ValidationResult result = new ValidationResult();
         Optional<Method> method = getProperty(Property.METHOD);
         if (method.isPresent()) {
-            getComponents().forEach(c -> c.validate(method.get()));
+            getComponents().forEach(c -> result = result.merge(c.validate(method.get())));
         } else {
-            getComponents().forEach(Component::validate);
-        }
+            getComponents().forEach(c -> result = result.merge(c.validate()));
+        }
+        return result;
     }
 
     /**
@@ -394,14 +382,6 @@
             throw new ConstraintViolationException("Calendar must specify a single unique identifier (UID)");
         }
         return uid;
-=======
-    private ValidationResult validateComponents() throws ValidationException {
-        ValidationResult result = new ValidationResult();
-        for (Component component : getComponents()) {
-            result = result.merge(component.validate());
-        }
-        return result;
->>>>>>> 955c38cc
     }
 
     /**
