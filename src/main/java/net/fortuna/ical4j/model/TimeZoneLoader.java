package net.fortuna.ical4j.model;

import net.fortuna.ical4j.data.CalendarBuilder;
import net.fortuna.ical4j.data.ParserException;
import net.fortuna.ical4j.model.component.Daylight;
import net.fortuna.ical4j.model.component.Observance;
import net.fortuna.ical4j.model.component.Standard;
import net.fortuna.ical4j.model.component.VTimeZone;
import net.fortuna.ical4j.model.property.*;
import net.fortuna.ical4j.util.Configurator;
import net.fortuna.ical4j.util.ResourceLoader;
import net.fortuna.ical4j.util.TimeZoneCache;
import org.apache.commons.lang3.Validate;

import java.io.BufferedReader;
import java.io.IOException;
import java.io.InputStream;
import java.io.InputStreamReader;
import java.net.URL;
import java.time.Month;
import java.time.Period;
import java.time.*;
import java.time.format.DateTimeFormatter;
import java.time.temporal.TemporalAdjusters;
import java.time.zone.ZoneOffsetTransition;
import java.time.zone.ZoneOffsetTransitionRule;
import java.util.TimeZone;
import java.util.*;

public class TimeZoneLoader {

    private static final String TZ_CACHE_IMPL = "net.fortuna.ical4j.timezone.cache.impl";

<<<<<<< HEAD
=======
    // Use the Map-based TimeZoneCache by default
>>>>>>> 0618d76c
    private static final String DEFAULT_TZ_CACHE_IMPL = "net.fortuna.ical4j.util.MapTimeZoneCache";

    private static final String MESSAGE_MISSING_DEFAULT_TZ_CACHE_IMPL = "Error loading default cache implementation. Please ensure the JCache API dependency is included in the classpath, or override the cache implementation (e.g. via configuration: net.fortuna.ical4j.timezone.cache.impl=net.fortuna.ical4j.util.MapTimeZoneCache)";

    private static final Set<String> TIMEZONE_DEFINITIONS = new HashSet<String>();
    private static final String DATE_TIME_TPL = "yyyyMMdd'T'HHmmss";
    private static final String RRULE_TPL = "FREQ=YEARLY;BYMONTH=%d;BYDAY=%d%s";
    private static final Standard NO_TRANSITIONS;

    static {
        NO_TRANSITIONS = new Standard();
        NO_TRANSITIONS.add(new TzOffsetFrom(ZoneOffset.UTC));
        NO_TRANSITIONS.add(new TzOffsetTo(ZoneOffset.UTC));
        NO_TRANSITIONS.add(new DtStart<>(Instant.EPOCH));
    }

    private final String resourcePrefix;

    private final TimeZoneUpdater zoneUpdater;

    private final TimeZoneCache cache;

    public TimeZoneLoader(String resourcePrefix) {
        this(resourcePrefix, cacheInit());
    }

    public TimeZoneLoader(String resourcePrefix, TimeZoneCache cache) {
        this.resourcePrefix = resourcePrefix;
        this.zoneUpdater = new TimeZoneUpdater();
        this.cache = cache;
    }

    public String[] getAvailableIDs() {
        return new BufferedReader(new InputStreamReader(
                ResourceLoader.getResourceAsStream("net/fortuna/ical4j/model/tz.availableIds")))
                .lines().toArray(String[]::new);
    }

    /**
     * Loads an existing VTimeZone from the classpath corresponding to the specified Java timezone.
     */
    public VTimeZone loadVTimeZone(String id) throws IOException, ParserException {
        Validate.notBlank(id, "Invalid TimeZone ID: [%s]", id);
        if (!cache.containsId(id)) {
            final URL resource = ResourceLoader.getResource(resourcePrefix + id + ".ics");
            if (resource != null) {
                try (InputStream in = resource.openStream()) {
                    final CalendarBuilder builder = new CalendarBuilder();
                    final Calendar calendar = builder.build(in);
                    final Optional<VTimeZone> vTimeZone = calendar.getComponents().getFirst(Component.VTIMEZONE);
                    // load any available updates for the timezone.. can be explicility disabled via configuration
                    vTimeZone.ifPresent(timeZone -> cache.putIfAbsent(id, zoneUpdater.updateDefinition(timeZone)));
                }
            } else {
                return generateTimezoneForId(id);
            }
        }
        return cache.getTimezone(id);
    }

    private static VTimeZone generateTimezoneForId(String timezoneId) {
        if (!TIMEZONE_DEFINITIONS.contains(timezoneId)) {
            return null;
        }
        TimeZone javaTz = TimeZone.getTimeZone(timezoneId);

        ZoneId zoneId = ZoneId.of(javaTz.getID(), ZoneId.SHORT_IDS);

        int rawTimeZoneOffsetInSeconds = javaTz.getRawOffset() / 1000;

        VTimeZone timezone = new VTimeZone();

        timezone.add(new TzId(timezoneId));

        addTransitions(zoneId, timezone, rawTimeZoneOffsetInSeconds);

        addTransitionRules(zoneId, rawTimeZoneOffsetInSeconds, timezone);

        if (timezone.getObservances() == null || timezone.getObservances().getAll().isEmpty()) {
            timezone.add(NO_TRANSITIONS);
        }

        return timezone;
    }

    private static void addTransitionRules(ZoneId zoneId, int rawTimeZoneOffsetInSeconds, VTimeZone result) {
        ZoneOffsetTransition zoneOffsetTransition = null;

        if (!zoneId.getRules().getTransitions().isEmpty()) {
            Collections.min(zoneId.getRules().getTransitions(),
                    Comparator.comparing(ZoneOffsetTransition::getDateTimeBefore));
        }

        LocalDateTime startDate = LocalDateTime.now(zoneId);

        for (ZoneOffsetTransitionRule transitionRule : zoneId.getRules().getTransitionRules()) {
            int transitionRuleMonthValue = transitionRule.getMonth().getValue();
            DayOfWeek transitionRuleDayOfWeek = transitionRule.getDayOfWeek();
            LocalDateTime ldt = LocalDateTime.now(zoneId)
                    .with(TemporalAdjusters.firstInMonth(transitionRuleDayOfWeek))
                    .withMonth(transitionRuleMonthValue)
                    .with(transitionRule.getLocalTime());
            Month month = ldt.getMonth();

            TreeSet<Integer> allDaysOfWeek = new TreeSet<Integer>();

            do {
                allDaysOfWeek.add(ldt.getDayOfMonth());
            } while ((ldt = ldt.plus(Period.ofWeeks(1))).getMonth() == month);

            Integer dayOfMonth = allDaysOfWeek.ceiling(transitionRule.getDayOfMonthIndicator());
            if (dayOfMonth == null) {
                dayOfMonth = allDaysOfWeek.last();
            }

            int weekdayIndexInMonth = 0;
            for (Iterator<Integer> it = allDaysOfWeek.iterator(); it.hasNext() && it.next() != dayOfMonth; ) {
                weekdayIndexInMonth++;
            }

            weekdayIndexInMonth = weekdayIndexInMonth >= 3 ? weekdayIndexInMonth - allDaysOfWeek.size() : weekdayIndexInMonth;

            String rruleText = String.format(RRULE_TPL, transitionRuleMonthValue, weekdayIndexInMonth, transitionRuleDayOfWeek.name().substring(0, 2));

            TzOffsetFrom offsetFrom = new TzOffsetFrom(transitionRule.getOffsetBefore());
            TzOffsetTo offsetTo = new TzOffsetTo(transitionRule.getOffsetAfter());
            RRule rrule = new RRule(rruleText);

            Observance observance = (transitionRule.getOffsetAfter().getTotalSeconds() > rawTimeZoneOffsetInSeconds) ? new Daylight() : new Standard();

            observance.add(offsetFrom);
            observance.add(offsetTo);
            observance.add(rrule);
            observance.add(new DtStart<LocalDateTime>(startDate.withMonth(transitionRule.getMonth().getValue())
                    .withDayOfMonth(transitionRule.getDayOfMonthIndicator())
                    .with(transitionRule.getDayOfWeek()).format(DateTimeFormatter.ofPattern(DATE_TIME_TPL))));

            result.add(observance);
        }
    }

    private static void addTransitions(ZoneId zoneId, VTimeZone result, int rawTimeZoneOffsetInSeconds) {
        Map<ZoneOffsetKey, Set<ZoneOffsetTransition>> zoneTransitionsByOffsets = new HashMap<ZoneOffsetKey, Set<ZoneOffsetTransition>>();

        for (ZoneOffsetTransition zoneTransitionRule : zoneId.getRules().getTransitions()) {
            ZoneOffsetKey offfsetKey = ZoneOffsetKey.of(zoneTransitionRule.getOffsetBefore(), zoneTransitionRule.getOffsetAfter());

            Set<ZoneOffsetTransition> transitionRulesForOffset = zoneTransitionsByOffsets.computeIfAbsent(offfsetKey, k -> new HashSet<ZoneOffsetTransition>(1));
            transitionRulesForOffset.add(zoneTransitionRule);
        }


        for (Map.Entry<ZoneOffsetKey, Set<ZoneOffsetTransition>> e : zoneTransitionsByOffsets.entrySet()) {

            Observance observance = (e.getKey().offsetAfter.getTotalSeconds() > rawTimeZoneOffsetInSeconds) ? new Daylight() : new Standard();

            LocalDateTime start = Collections.min(e.getValue()).getDateTimeBefore();

            DtStart dtStart = new DtStart(start.format(DateTimeFormatter.ofPattern(DATE_TIME_TPL)));
            TzOffsetFrom offsetFrom = new TzOffsetFrom(e.getKey().offsetBefore);
            TzOffsetTo offsetTo = new TzOffsetTo(e.getKey().offsetAfter);

            observance.add(dtStart);
            observance.add(offsetFrom);
            observance.add(offsetTo);

            for (ZoneOffsetTransition transition : e.getValue()) {
                RDate rDate = new RDate(new ParameterList(),
                        transition.getDateTimeBefore().format(DateTimeFormatter.ofPattern(DATE_TIME_TPL)));
                observance.add(rDate);
            }
            result.add(observance);
        }
    }

    private static TimeZoneCache cacheInit() {
        Optional<TimeZoneCache> property = Configurator.getObjectProperty(TZ_CACHE_IMPL);
        return property.orElseGet(() -> {
            try {
                return (TimeZoneCache) Class.forName(DEFAULT_TZ_CACHE_IMPL).newInstance();
            } catch (InstantiationException | IllegalAccessException | ClassNotFoundException | NoClassDefFoundError e) {
                throw new RuntimeException(MESSAGE_MISSING_DEFAULT_TZ_CACHE_IMPL, e);
            }
        });
    }

    private static class ZoneOffsetKey {
        private final ZoneOffset offsetBefore;
        private final ZoneOffset offsetAfter;

        private ZoneOffsetKey(ZoneOffset offsetBefore, ZoneOffset offsetAfter) {
            this.offsetBefore = offsetBefore;
            this.offsetAfter = offsetAfter;
        }

        @Override
        public boolean equals(Object obj) {
            if (obj == null) {
                return true;
            }
            if (!(obj instanceof ZoneOffsetKey)) {
                return false;
            }
            ZoneOffsetKey otherZoneOffsetKey = (ZoneOffsetKey) obj;
            return Objects.equals(this.offsetBefore, otherZoneOffsetKey.offsetBefore) && Objects.equals(this.offsetAfter, otherZoneOffsetKey.offsetAfter);
        }

        @Override
        public int hashCode() {
            int result = 31;
            result = result * (this.offsetBefore == null ? 1 : this.offsetBefore.hashCode());
            result = result * (this.offsetAfter == null ? 1 : this.offsetAfter.hashCode());

            return result;
        }

        static ZoneOffsetKey of(ZoneOffset offsetBefore, ZoneOffset offsetAfter) {
            return new ZoneOffsetKey(offsetBefore, offsetAfter);
        }
    }
}<|MERGE_RESOLUTION|>--- conflicted
+++ resolved
@@ -31,10 +31,7 @@
 
     private static final String TZ_CACHE_IMPL = "net.fortuna.ical4j.timezone.cache.impl";
 
-<<<<<<< HEAD
-=======
     // Use the Map-based TimeZoneCache by default
->>>>>>> 0618d76c
     private static final String DEFAULT_TZ_CACHE_IMPL = "net.fortuna.ical4j.util.MapTimeZoneCache";
 
     private static final String MESSAGE_MISSING_DEFAULT_TZ_CACHE_IMPL = "Error loading default cache implementation. Please ensure the JCache API dependency is included in the classpath, or override the cache implementation (e.g. via configuration: net.fortuna.ical4j.timezone.cache.impl=net.fortuna.ical4j.util.MapTimeZoneCache)";
