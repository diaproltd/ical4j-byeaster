--- conflicted
+++ resolved
@@ -124,13 +124,8 @@
 
     private static final long serialVersionUID = -269658210065896668L;
 
-<<<<<<< HEAD
-    private final Map<Method, Validator<VToDo>> methodValidators = new HashMap<>();
-    {
-=======
-    private static final Map<Method, Validator> methodValidators = new HashMap<Method, Validator>();
+    private static final Map<Method, Validator<VToDo>> methodValidators = new HashMap<>();
     static {
->>>>>>> f566acdd
         methodValidators.put(Method.ADD, new VToDoValidator(new ValidationRule(One, DTSTAMP, ORGANIZER, PRIORITY, SEQUENCE, SUMMARY, UID),
                 new ValidationRule(OneOrLess, CATEGORIES, CLASS, CREATED, DESCRIPTION, DTSTART, DUE, DURATION, GEO,
                         LAST_MODIFIED, LOCATION, PERCENT_COMPLETE, RESOURCES, STATUS, URL),
@@ -171,8 +166,7 @@
                 new ValidationRule(None, REQUEST_STATUS)));
     }
 
-<<<<<<< HEAD
-    private final Validator<VToDo> validator = new ComponentValidator<>(
+    private static final Validator<VToDo> validator = new ComponentValidator<>(
             new ValidationRule<>(One, true, UID, DTSTAMP),
             new ValidationRule<>(OneOrLess, CLASS, COMPLETED, CREATED, DESCRIPTION, DTSTAMP, DTSTART, GEO,
                     LAST_MODIFIED, LOCATION, ORGANIZER, PERCENT_COMPLETE, PRIORITY, RECURRENCE_ID, SEQUENCE, STATUS,
@@ -182,8 +176,6 @@
             new ValidationRule<>(None, p->p.getProperties().getFirst(DURATION).isPresent(), DUE)
     );
 
-=======
->>>>>>> f566acdd
     private ComponentList<VAlarm> alarms = new ComponentList<>();
 
     /**
