--- conflicted
+++ resolved
@@ -271,14 +271,9 @@
     /**
      * {@inheritDoc}
      */
-<<<<<<< HEAD
+    @Override
     public final void validate(final boolean recurse) throws ValidationException {
         validator.validate(this);
-=======
-    @Override
-    public final void validate(final boolean recurse)
-            throws ValidationException {
->>>>>>> 240694b2
 
         // validate that getAlarms() only contains VAlarm components
         for (VAlarm component : getAlarms().getAll()) {
@@ -320,7 +315,7 @@
      * @param method the applicable method
      * @throws ValidationException where the component does not comply with RFC2446
      */
-<<<<<<< HEAD
+    @Override
     public void validate(Method method) throws ValidationException {
         final Validator<VToDo> validator = methodValidators.get(method);
         if (validator != null) {
@@ -329,11 +324,6 @@
         else {
             super.validate(method);
         }
-=======
-    @Override
-    protected Validator getValidator(Method method) {
-        return methodValidators.get(method);
->>>>>>> 240694b2
     }
 
     /**
@@ -544,7 +534,7 @@
      * @return a copy of the instance
      * @see net.fortuna.ical4j.model.Component#copy()
      */
-<<<<<<< HEAD
+    @Override
     public VToDo copy() {
         return newFactory().createComponent(
                 new PropertyList(properties.getAll().stream()
@@ -556,13 +546,6 @@
     @Override
     protected ComponentFactory<VToDo> newFactory() {
         return new Factory();
-=======
-    @Override
-    public Component copy() throws ParseException, IOException, URISyntaxException {
-        final VToDo copy = (VToDo) super.copy();
-        copy.alarms = new ComponentList<VAlarm>(alarms);
-        return copy;
->>>>>>> 240694b2
     }
 
     public static class Factory extends Content.Factory implements ComponentFactory<VToDo> {
