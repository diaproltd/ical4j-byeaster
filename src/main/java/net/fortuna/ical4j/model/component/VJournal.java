--- conflicted
+++ resolved
@@ -109,19 +109,6 @@
 
     private final Map<Method, Validator<VJournal>> methodValidators = new HashMap<>();
     {
-<<<<<<< HEAD
-        methodValidators.put(Method.ADD, new ComponentValidator<>(Arrays.asList(
-                new ValidationRule(One, DESCRIPTION, DTSTAMP, DTSTART, ORGANIZER, SEQUENCE, UID),
-                new ValidationRule(OneOrLess, CATEGORIES, CLASS, CREATED, LAST_MODIFIED, STATUS, SUMMARY, URL),
-                new ValidationRule(None, ATTENDEE, RECURRENCE_ID))));
-        methodValidators.put(Method.CANCEL, new ComponentValidator<>(Arrays.asList(
-                new ValidationRule(One, DTSTAMP, ORGANIZER, SEQUENCE, UID),
-                new ValidationRule(OneOrLess, CATEGORIES, CLASS, CREATED, DESCRIPTION, DTSTART, LAST_MODIFIED,
-                        RECURRENCE_ID, STATUS, SUMMARY, URL),
-                new ValidationRule(None, REQUEST_STATUS))));
-        methodValidators.put(Method.PUBLISH, new ComponentValidator<>(Arrays.asList(
-                new ValidationRule(One, DESCRIPTION, DTSTAMP, DTSTART, ORGANIZER, UID),
-=======
         methodValidators.put(Method.ADD, new ComponentValidator<VJournal>(new ValidationRule(One, DESCRIPTION, DTSTAMP, DTSTART, ORGANIZER, SEQUENCE, UID),
                 new ValidationRule(OneOrLess, CATEGORIES, CLASS, CREATED, LAST_MODIFIED, STATUS, SUMMARY, URL),
                 new ValidationRule(None, ATTENDEE, RECURRENCE_ID)));
@@ -130,7 +117,6 @@
                         RECURRENCE_ID, STATUS, SUMMARY, URL),
                 new ValidationRule(None, REQUEST_STATUS)));
         methodValidators.put(Method.PUBLISH, new ComponentValidator(new ValidationRule(One, DESCRIPTION, DTSTAMP, DTSTART, ORGANIZER, UID),
->>>>>>> 85367954
                 new ValidationRule(OneOrLess, CATEGORIES, CLASS, CREATED, LAST_MODIFIED, RECURRENCE_ID, SEQUENCE, STATUS,
                         SUMMARY, URL),
                 new ValidationRule(None, ATTENDEE)));
