--- conflicted
+++ resolved
@@ -45,12 +45,9 @@
 import org.apache.commons.lang3.builder.HashCodeBuilder;
 import org.jooq.lambda.Unchecked;
 
-<<<<<<< HEAD
 import java.time.OffsetDateTime;
 import java.time.temporal.Temporal;
 import java.util.List;
-=======
->>>>>>> baa920f9
 import java.util.Objects;
 import java.util.Optional;
 import java.util.stream.Collectors;
@@ -148,10 +145,6 @@
      */
     public VTimeZone() {
         super(VTIMEZONE);
-<<<<<<< HEAD
-        this.observances = new ComponentList<>();
-=======
->>>>>>> baa920f9
     }
 
     /**
@@ -160,10 +153,6 @@
      */
     public VTimeZone(final PropertyList properties) {
         super(VTIMEZONE, properties);
-<<<<<<< HEAD
-        this.observances = new ComponentList<>();
-=======
->>>>>>> baa920f9
     }
 
     /**
@@ -337,28 +326,11 @@
                 .append(getObservances()).toHashCode();
     }
 
-<<<<<<< HEAD
-    /**
-     * Overrides default copy method to add support for copying observance sub-components.
-     * @return a copy of the instance
-     * @see net.fortuna.ical4j.model.Component#copy()
-     */
-    @Override
-    public VTimeZone copy() {
-        return newFactory().createComponent(
-                new PropertyList(properties.getAll().parallelStream()
-                        .map(Unchecked.function(Property::copy)).collect(Collectors.toList())),
-                new ComponentList<>(observances.getAll().parallelStream()
-                        .map(Unchecked.function(Observance::copy)).collect(Collectors.toList())));
-    }
-
     @Override
     protected ComponentFactory<VTimeZone> newFactory() {
         return new Factory();
     }
 
-=======
->>>>>>> baa920f9
     public static class Factory extends Content.Factory implements ComponentFactory<VTimeZone> {
 
         public Factory() {
