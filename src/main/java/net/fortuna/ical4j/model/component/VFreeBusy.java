/**
 * Copyright (c) 2012, Ben Fortuna
 * All rights reserved.
 *
 * Redistribution and use in source and binary forms, with or without
 * modification, are permitted provided that the following conditions
 * are met:
 *
 *  o Redistributions of source code must retain the above copyright
 * notice, this list of conditions and the following disclaimer.
 *
 *  o Redistributions in binary form must reproduce the above copyright
 * notice, this list of conditions and the following disclaimer in the
 * documentation and/or other materials provided with the distribution.
 *
 *  o Neither the name of Ben Fortuna nor the names of any other contributors
 * may be used to endorse or promote products derived from this software
 * without specific prior written permission.
 *
 * THIS SOFTWARE IS PROVIDED BY THE COPYRIGHT HOLDERS AND CONTRIBUTORS
 * "AS IS" AND ANY EXPRESS OR IMPLIED WARRANTIES, INCLUDING, BUT NOT
 * LIMITED TO, THE IMPLIED WARRANTIES OF MERCHANTABILITY AND FITNESS FOR
 * A PARTICULAR PURPOSE ARE DISCLAIMED. IN NO EVENT SHALL THE COPYRIGHT OWNER OR
 * CONTRIBUTORS BE LIABLE FOR ANY DIRECT, INDIRECT, INCIDENTAL, SPECIAL,
 * EXEMPLARY, OR CONSEQUENTIAL DAMAGES (INCLUDING, BUT NOT LIMITED TO,
 * PROCUREMENT OF SUBSTITUTE GOODS OR SERVICES; LOSS OF USE, DATA, OR
 * PROFITS; OR BUSINESS INTERRUPTION) HOWEVER CAUSED AND ON ANY THEORY OF
 * LIABILITY, WHETHER IN CONTRACT, STRICT LIABILITY, OR TORT (INCLUDING
 * NEGLIGENCE OR OTHERWISE) ARISING IN ANY WAY OUT OF THE USE OF THIS
 * SOFTWARE, EVEN IF ADVISED OF THE POSSIBILITY OF SUCH DAMAGE.
 */
package net.fortuna.ical4j.model.component;

import net.fortuna.ical4j.model.*;
import net.fortuna.ical4j.model.parameter.FbType;
import net.fortuna.ical4j.model.property.*;
import net.fortuna.ical4j.validate.ComponentValidator;
import net.fortuna.ical4j.validate.ValidationException;
import net.fortuna.ical4j.validate.ValidationRule;
import net.fortuna.ical4j.validate.Validator;
<<<<<<< HEAD
import org.threeten.extra.Interval;

import java.time.Instant;
import java.time.temporal.Temporal;
import java.time.temporal.TemporalAmount;
import java.util.*;
=======
import net.fortuna.ical4j.validate.component.VFreeBusyValidator;

import java.time.temporal.TemporalAmount;
import java.util.HashMap;
import java.util.Map;
>>>>>>> 989a937e

import static net.fortuna.ical4j.model.Property.*;
import static net.fortuna.ical4j.validate.ValidationRule.ValidationType.*;

/**
 * $Id$ [Apr 5, 2004]
 *
 * Defines an iCalendar VFREEBUSY component.
 *
 * <pre>
 *  4.6.4 Free/Busy Component
 *
 *     Component Name: VFREEBUSY
 *
 *     Purpose: Provide a grouping of component properties that describe
 *     either a request for free/busy time, describe a response to a request
 *     for free/busy time or describe a published set of busy time.
 *
 *     Formal Definition: A &quot;VFREEBUSY&quot; calendar component is defined by the
 *     following notation:
 *
 *       freebusyc  = &quot;BEGIN&quot; &quot;:&quot; &quot;VFREEBUSY&quot; CRLF
 *                    fbprop
 *                    &quot;END&quot; &quot;:&quot; &quot;VFREEBUSY&quot; CRLF
 *
 *       fbprop     = *(
 *
 *                  ; the following are optional,
 *                  ; but MUST NOT occur more than once
 *
 *                  contact / dtstart / dtend / duration / dtstamp /
 *                  organizer / uid / url /
 *
 *                  ; the following are optional,
 *                  ; and MAY occur more than once
 *
 *                  attendee / comment / freebusy / rstatus / x-prop
 *
 *                  )
 *
 *     Description: A &quot;VFREEBUSY&quot; calendar component is a grouping of
 *     component properties that represents either a request for, a reply to
 *     a request for free or busy time information or a published set of
 *     busy time information.
 *
 *     When used to request free/busy time information, the &quot;ATTENDEE&quot;
 *     property specifies the calendar users whose free/busy time is being
 *     requested; the &quot;ORGANIZER&quot; property specifies the calendar user who
 *     is requesting the free/busy time; the &quot;DTSTART&quot; and &quot;DTEND&quot;
 *     properties specify the window of time for which the free/busy time is
 *     being requested; the &quot;UID&quot; and &quot;DTSTAMP&quot; properties are specified to
 *     assist in proper sequencing of multiple free/busy time requests.
 *
 *     When used to reply to a request for free/busy time, the &quot;ATTENDEE&quot;
 *     property specifies the calendar user responding to the free/busy time
 *     request; the &quot;ORGANIZER&quot; property specifies the calendar user that
 *     originally requested the free/busy time; the &quot;FREEBUSY&quot; property
 *     specifies the free/busy time information (if it exists); and the
 *     &quot;UID&quot; and &quot;DTSTAMP&quot; properties are specified to assist in proper
 *     sequencing of multiple free/busy time replies.
 *
 *     When used to publish busy time, the &quot;ORGANIZER&quot; property specifies
 *     the calendar user associated with the published busy time; the
 *     &quot;DTSTART&quot; and &quot;DTEND&quot; properties specify an inclusive time window
 *     that surrounds the busy time information; the &quot;FREEBUSY&quot; property
 *     specifies the published busy time information; and the &quot;DTSTAMP&quot;
 *     property specifies the date/time that iCalendar object was created.
 *
 *     The &quot;VFREEBUSY&quot; calendar component cannot be nested within another
 *     calendar component. Multiple &quot;VFREEBUSY&quot; calendar components can be
 *     specified within an iCalendar object. This permits the grouping of
 *     Free/Busy information into logical collections, such as monthly
 *     groups of busy time information.
 *
 *     The &quot;VFREEBUSY&quot; calendar component is intended for use in iCalendar
 *     object methods involving requests for free time, requests for busy
 *     time, requests for both free and busy, and the associated replies.
 *
 *     Free/Busy information is represented with the &quot;FREEBUSY&quot; property.
 *     This property provides a terse representation of time periods. One or
 *     more &quot;FREEBUSY&quot; properties can be specified in the &quot;VFREEBUSY&quot;
 *     calendar component.
 *
 *     When present in a &quot;VFREEBUSY&quot; calendar component, the &quot;DTSTART&quot; and
 *     &quot;DTEND&quot; properties SHOULD be specified prior to any &quot;FREEBUSY&quot;
 *     properties. In a free time request, these properties can be used in
 *     combination with the &quot;DURATION&quot; property to represent a request for a
 *     duration of free time within a specified window of time.
 *
 *     The recurrence properties (&quot;RRULE&quot;, &quot;EXRULE&quot;, &quot;RDATE&quot;, &quot;EXDATE&quot;) are
 *     not permitted within a &quot;VFREEBUSY&quot; calendar component. Any recurring
 *     events are resolved into their individual busy time periods using the
 *     &quot;FREEBUSY&quot; property.
 *
 *     Example: The following is an example of a &quot;VFREEBUSY&quot; calendar
 *     component used to request free or busy time information:
 *
 *       BEGIN:VFREEBUSY
 *       ORGANIZER:MAILTO:jane_doe@host1.com
 *       ATTENDEE:MAILTO:john_public@host2.com
 *       DTSTART:19971015T050000Z
 *       DTEND:19971016T050000Z
 *       DTSTAMP:19970901T083000Z
 *       END:VFREEBUSY
 *
 *     The following is an example of a &quot;VFREEBUSY&quot; calendar component used
 *     to reply to the request with busy time information:
 *
 *       BEGIN:VFREEBUSY
 *       ORGANIZER:MAILTO:jane_doe@host1.com
 *       ATTENDEE:MAILTO:john_public@host2.com
 *       DTSTAMP:19970901T100000Z
 *       FREEBUSY;VALUE=PERIOD:19971015T050000Z/PT8H30M,
 *        19971015T160000Z/PT5H30M,19971015T223000Z/PT6H30M
 *       URL:http://host2.com/pub/busy/jpublic-01.ifb
 *       COMMENT:This iCalendar file contains busy time information for
 *         the next three months.
 *       END:VFREEBUSY
 *
 *     The following is an example of a &quot;VFREEBUSY&quot; calendar component used
 *     to publish busy time information.
 *
 *       BEGIN:VFREEBUSY
 *       ORGANIZER:jsmith@host.com
 *       DTSTART:19980313T141711Z
 *       DTEND:19980410T141711Z
 *       FREEBUSY:19980314T233000Z/19980315T003000Z
 *       FREEBUSY:19980316T153000Z/19980316T163000Z
 *       FREEBUSY:19980318T030000Z/19980318T040000Z
 *       URL:http://www.host.com/calendar/busytime/jsmith.ifb
 *       END:VFREEBUSY
 * </pre>
 *
 * Example 1 - Requesting all busy time slots for a given period:
 *
 * <pre><code>
 * // request all busy times between today and 1 week from now..
 * DateTime start = new DateTime();
 * DateTime end = new DateTime(start.getTime() + 1000 * 60 * 60 * 24 * 7);
 *
 * VFreeBusy request = new VFreeBusy(start, end);
 *
 * VFreeBusy reply = new VFreeBusy(request, calendar.getComponents());
 * </code></pre>
 *
 * Example 2 - Requesting all free time slots for a given period of at least the specified duration:
 *
 * <pre><code>
 * // request all free time between today and 1 week from now of
 * // duration 2 hours or more..
 * DateTime start = new DateTime();
 * DateTime end = new DateTime(start.getTime() + 1000 * 60 * 60 * 24 * 7);
 *
 * VFreeBusy request = new VFreeBusy(start, end, new Dur(0, 2, 0, 0));
 *
 * VFreeBusy response = new VFreeBusy(request, myCalendar.getComponents());
 * </code></pre>
 *
 * @author Ben Fortuna
 */
public class VFreeBusy extends CalendarComponent implements ComponentContainer<Component> {

    private static final long serialVersionUID = 1046534053331139832L;

    private static final Map<Method, Validator<VFreeBusy>> methodValidators = new HashMap<>();
    static {
        methodValidators.put(Method.PUBLISH, new ComponentValidator<VFreeBusy>(new ValidationRule(OneOrMore, FREEBUSY),
                new ValidationRule(One, DTSTAMP, DTSTART, DTEND, ORGANIZER, UID),
                new ValidationRule(OneOrLess, URL),
                new ValidationRule(None, ATTENDEE, DURATION, REQUEST_STATUS)));
        methodValidators.put(Method.REPLY, new ComponentValidator(new ValidationRule(One, ATTENDEE, DTSTAMP, DTEND, DTSTART, ORGANIZER, UID),
                new ValidationRule(OneOrLess, URL),
                new ValidationRule(None, DURATION, SEQUENCE)));
        methodValidators.put(Method.REQUEST, new ComponentValidator(new ValidationRule(OneOrMore, ATTENDEE),
                new ValidationRule(One, DTEND, DTSTAMP, DTSTART, ORGANIZER, UID),
                new ValidationRule(None, FREEBUSY, DURATION, REQUEST_STATUS, URL)));
    }

    private final Validator<VFreeBusy> validator = new ComponentValidator<>(
            new ValidationRule<>(One, true, UID, DTSTAMP),
            new ValidationRule<>(OneOrLess, CONTACT, DTSTART, DTEND, DURATION, DTSTAMP, ORGANIZER, UID, URL),
            new ValidationRule<>(None, RRULE, EXRULE, RDATE, EXDATE)
        );

    /**
     * Default constructor.
     */
    public VFreeBusy() {
        this(true);
    }

    public VFreeBusy(boolean initialise) {
        super(VFREEBUSY);
        if (initialise) {
            add(new DtStamp());
        }
    }

    /**
     * Constructor.
     * @param properties a list of properties
     */
    public VFreeBusy(final PropertyList properties) {
        super(VFREEBUSY, properties);
    }

    /**
     * Constructs a new VFreeBusy instance with the specified start and end boundaries. This constructor should be used
     * for requesting busy time for a specified period.
     * @param start the starting boundary for the VFreeBusy
     * @param end the ending boundary for the VFreeBusy
     */
    public VFreeBusy(final Temporal start, final Temporal end) {
        this();

        // 4.8.2.4 Date/Time Start:
        //
        //    Within the "VFREEBUSY" calendar component, this property defines the
        //    start date and time for the free or busy time information. The time
        //    MUST be specified in UTC time.
        add(new DtStart<>(start));

        // 4.8.2.2 Date/Time End
        //
        //    Within the "VFREEBUSY" calendar component, this property defines the
        //    end date and time for the free or busy time information. The time
        //    MUST be specified in the UTC time format. The value MUST be later in
        //    time than the value of the "DTSTART" property.
        add(new DtEnd<>(end));
    }

    /**
     * Constructs a new VFreeBusy instance with the specified start and end boundaries. This constructor should be used
     * for requesting free time for a specified duration in given period defined by the start date and end date.
     * @param start the starting boundary for the VFreeBusy
     * @param end the ending boundary for the VFreeBusy
     * @param duration the length of the period being requested
     */
    public VFreeBusy(final Instant start, final Instant end, final TemporalAmount duration) {
        this();

        // 4.8.2.4 Date/Time Start:
        //
        //    Within the "VFREEBUSY" calendar component, this property defines the
        //    start date and time for the free or busy time information. The time
        //    MUST be specified in UTC time.
        add(new DtStart<>(start));

        // 4.8.2.2 Date/Time End
        //
        //    Within the "VFREEBUSY" calendar component, this property defines the
        //    end date and time for the free or busy time information. The time
        //    MUST be specified in the UTC time format. The value MUST be later in
        //    time than the value of the "DTSTART" property.
        add(new DtEnd<>(end));

        add(new Duration(duration));
    }

    /**
     * Constructs a new VFreeBusy instance representing a reply to the specified VFREEBUSY request according to the
     * specified list of components.
     * If the request argument has its duration set, then the result
     * represents a list of <em>free</em> times (that is, parameter FBTYPE
     * is set to FbType.FREE).
     * If the request argument does not have its duration set, then the result
     * represents a list of <em>busy</em> times.
     * @param request a VFREEBUSY request
     * @param components a component list used to initialise busy time
     * @throws ValidationException
     */
    public VFreeBusy(final VFreeBusy request, final List<CalendarComponent> components) {
        this();

        final DtStart<?> start;
        final DtEnd<?> end;

        start = request.getProperties().getRequired(DTSTART);
        end = request.getProperties().getRequired(DTEND);

        // ensure the request is valid..
        request.validate();

        final Optional<Duration> duration = request.getProperties().getFirst(DURATION);

        // 4.8.2.4 Date/Time Start:
        //
        //    Within the "VFREEBUSY" calendar component, this property defines the
        //    start date and time for the free or busy time information. The time
        //    MUST be specified in UTC time.
        add(new DtStart<>(start.getDate()));

        // 4.8.2.2 Date/Time End
        //
        //    Within the "VFREEBUSY" calendar component, this property defines the
        //    end date and time for the free or busy time information. The time
        //    MUST be specified in the UTC time format. The value MUST be later in
        //    time than the value of the "DTSTART" property.
        add(new DtEnd<>(end.getDate()));

        final Instant fbStart = Instant.from(start.getDate());
        final Instant fbEnd = Instant.from(end.getDate());
        FreeBusy fb;

        if (duration.isPresent()) {
            add(new Duration(duration.get().getDuration()));
            // Initialise with all free time of at least the specified duration..
            fb = new FreeTimeBuilder().start(fbStart).end(fbEnd).duration(duration.get().getDuration())
                .components(components).build();
        } else {
            // initialise with all busy time for the specified period..
            fb = new BusyTimeBuilder().start(fbStart).end(fbEnd)
                .components(components).build();
        }

        if (!fb.getPeriods().isEmpty()) {
            add(fb);
        }
    }

    /**
     * Create a FREEBUSY property representing the busy time for the specified component list. If the component is not
     * applicable to FREEBUSY time, or if the component is outside the bounds of the start and end dates, null is
     * returned. If no valid busy periods are identified in the component an empty FREEBUSY property is returned (i.e.
     * empty period list).
     */
    private static class BusyTimeBuilder {

        private Instant start;

        private Instant end;

        private List<CalendarComponent> components;

        public BusyTimeBuilder start(Instant start) {
            this.start = start;
            return this;
        }

        public BusyTimeBuilder end(Instant end) {
            this.end = end;
            return this;
        }

        public BusyTimeBuilder components(List<CalendarComponent> components) {
            this.components = components;
            return this;
        }

        public FreeBusy build() {
            // periods must be in UTC time for freebusy..
            final List<Period<Instant>> periods = getConsumedTime(components, new Period<>(start, end));
            periods.removeIf(period -> {
                // check if period outside bounds..
                return !period.intersects(new Period<>(start, end));
            });
            return new FreeBusy(periods);
        }
    }

    /**
     * Create a FREEBUSY property representing the free time available of the specified duration for the given list of
     * components. component. If the component is not applicable to FREEBUSY time, or if the component is outside the
     * bounds of the start and end dates, null is returned. If no valid busy periods are identified in the component an
     * empty FREEBUSY property is returned (i.e. empty period list).
     */
    private static class FreeTimeBuilder {

        private Instant start;

        private Instant end;

        private TemporalAmount duration;

        private List<CalendarComponent> components;

        public FreeTimeBuilder start(Instant start) {
            this.start = start;
            return this;
        }

        public FreeTimeBuilder end(Instant end) {
            this.end = end;
            return this;
        }

        private FreeTimeBuilder duration(TemporalAmount duration) {
            this.duration = duration;
            return this;
        }

        public FreeTimeBuilder components(List<CalendarComponent> components) {
            this.components = components;
            return this;
        }

        public FreeBusy build() {
            final List<Period<Instant>> periods = getConsumedTime(components, new Period<>(start, end));
            final Interval interval = Interval.of(start, end);
            // Add final consumed time to avoid special-case end-of-list processing
            periods.add(new Period<>(end, end));
            Instant lastPeriodEnd = start;

            List<Period<Instant>> freePeriods = new ArrayList<>();
            // where no time is consumed set the last period end as the range start..
            for (final Period<Instant> period : periods) {
                // check if period outside bounds.. or period intersects with the end of the range..
                if (interval.encloses(period.toInterval()) ||
                		(interval.overlaps(period.toInterval())
                                && Instant.from(period.getStart()).isAfter(Instant.from(interval.getStart())))) {

                    // calculate duration between this period start and last period end..
                    final Duration freeDuration = new Duration(lastPeriodEnd, period.getStart());
                    if (new TemporalAmountComparator().compare(freeDuration.getDuration(), duration) >= 0) {
                        freePeriods.add(new Period<>(lastPeriodEnd, freeDuration.getDuration()));
                    }
                }

                if (Instant.from(period.getEnd()).isAfter(lastPeriodEnd)) {
                    lastPeriodEnd = Instant.from(period.getEnd());
                }
            }
            ParameterList fbParams = new ParameterList(Collections.singletonList(FbType.FREE));
            final FreeBusy fb = new FreeBusy(fbParams, freePeriods);
            return fb;
        }
    }

    /**
     * Creates a list of periods representing the time consumed by the specified list of components.
     * @param components
     * @return
     */
    private static <T extends Temporal> List<Period<T>> getConsumedTime(final List<CalendarComponent> components,
                                                                 final Period<T> range) {

        List<Period<T>> periods = new ArrayList<>();
        // only events consume time..
        components.stream().filter(c -> c.getName().equals(Component.VEVENT)).forEach(
                c -> periods.addAll(((VEvent) c).getConsumedTime(range, false)));
        return new ArrayList<>(new PeriodList(periods).normalise().getPeriods());
    }

    /**
     * {@inheritDoc}
     */
    @Override
    public final void validate(final boolean recurse) throws ValidationException {
<<<<<<< HEAD
        validator.validate(this);

        /*
         * ; the following are optional, ; but MUST NOT occur more than once contact / dtstart / dtend / duration /
         * dtstamp / organizer / uid / url /
         */

        /*
         * ; the following are optional, ; and MAY occur more than once attendee / comment / freebusy / rstatus / x-prop
         */

        /*
         * The recurrence properties ("RRULE", "EXRULE", "RDATE", "EXDATE") are not permitted within a "VFREEBUSY"
         * calendar component. Any recurring events are resolved into their individual busy time periods using the
         * "FREEBUSY" property.
         */

        // DtEnd value must be later in time that DtStart..
        final Optional<DtStart<?>> dtStart = getProperties().getFirst(DTSTART);

        // 4.8.2.4 Date/Time Start:
        //
        //    Within the "VFREEBUSY" calendar component, this property defines the
        //    start date and time for the free or busy time information. The time
        //    MUST be specified in UTC time.
        if (dtStart.isPresent() && !dtStart.get().isUtc()) {
            throw new ValidationException("DTSTART must be specified in UTC time");
        }

        final Optional<DtEnd<?>> dtEnd = getProperties().getFirst(DTEND);

        // 4.8.2.2 Date/Time End
        //
        //    Within the "VFREEBUSY" calendar component, this property defines the
        //    end date and time for the free or busy time information. The time
        //    MUST be specified in the UTC time format. The value MUST be later in
        //    time than the value of the "DTSTART" property.
        if (dtEnd.isPresent() && !dtEnd.get().isUtc()) {
            throw new ValidationException("DTEND must be specified in UTC time");
        }

        if (dtStart.isPresent() && dtEnd.isPresent()
                && !Instant.from(dtStart.get().getDate()).isBefore(Instant.from(dtEnd.get().getDate()))) {
            throw new ValidationException("Property [" + DTEND
                    + "] must be later in time than [" + DTSTART + "]");
        }

=======
        new VFreeBusyValidator().validate(this);
>>>>>>> 989a937e
        if (recurse) {
            validateProperties();
        }
    }

    /**
     * Performs method-specific ITIP validation.
     * @param method the applicable method
     * @throws ValidationException where the component does not comply with RFC2446
     */
    public void validate(Method method) throws ValidationException {
        final Validator<VFreeBusy> validator = methodValidators.get(method);
        if (validator != null) {
            validator.validate(this);
        }
        else {
            super.validate(method);
        }
    }

    @Override
    public ComponentList<Component> getComponents() {
        return (ComponentList<Component>) components;
    }

    @Override
    public void setComponents(ComponentList<Component> components) {
        this.components = components;
    }

    /**
     * @return the CONTACT property or null if not specified
     * @deprecated use {@link VFreeBusy#getProperty(String)}
     */
    @Deprecated
    public final Optional<Contact> getContact() {
        return getProperty(CONTACT);
    }

    /**
     * @return the DTSTART propery or null if not specified
     * @deprecated use {@link VFreeBusy#getProperty(String)}
     */
    @Deprecated
    public final Optional<DtStart<?>> getStartDate() {
        return getProperty(DTSTART);
    }

    /**
     * @return the DTEND property or null if not specified
     * @deprecated use {@link VFreeBusy#getProperty(String)}
     */
    @Deprecated
    public final Optional<DtEnd<?>> getEndDate() {
        return getProperty(DTEND);
    }

    /**
     * @return the DURATION property or null if not specified
     * @deprecated use {@link VFreeBusy#getProperty(String)}
     */
    @Deprecated
    public final Optional<Duration> getDuration() {
        return getProperty(DURATION);
    }

    /**
     * @return the DTSTAMP property or null if not specified
     * @deprecated use {@link VFreeBusy#getProperty(String)}
     */
    @Deprecated
    public final Optional<DtStamp> getDateStamp() {
        return getProperty(DTSTAMP);
    }

    /**
     * @return the ORGANIZER property or null if not specified
     * @deprecated use {@link VFreeBusy#getProperty(String)}
     */
    @Deprecated
    public final Optional<Organizer> getOrganizer() {
        return getProperty(ORGANIZER);
    }

    /**
     * @return the URL property or null if not specified
     * @deprecated use {@link VFreeBusy#getProperty(String)}
     */
    @Deprecated
    public final Optional<Url> getUrl() {
        return getProperty(URL);
    }

    /**
     * Returns the UID property of this component if available.
     * @return a Uid instance, or null if no UID property exists
     * @deprecated use {@link VFreeBusy#getProperty(String)}
     */
    @Deprecated
    public final Optional<Uid> getUid() {
        return getProperty(UID);
    }

    @Override
    protected ComponentFactory<VFreeBusy> newFactory() {
        return new Factory();
    }

    public static class Factory extends Content.Factory implements ComponentFactory<VFreeBusy> {

        public Factory() {
            super(VFREEBUSY);
        }

        @Override
        public VFreeBusy createComponent() {
            return new VFreeBusy(false);
        }

        @Override
        public VFreeBusy createComponent(PropertyList properties) {
            return new VFreeBusy(properties);
        }
    }
}<|MERGE_RESOLUTION|>--- conflicted
+++ resolved
@@ -38,20 +38,13 @@
 import net.fortuna.ical4j.validate.ValidationException;
 import net.fortuna.ical4j.validate.ValidationRule;
 import net.fortuna.ical4j.validate.Validator;
-<<<<<<< HEAD
-import org.threeten.extra.Interval;
+import net.fortuna.ical4j.validate.component.VFreeBusyValidator;
 
 import java.time.Instant;
 import java.time.temporal.Temporal;
 import java.time.temporal.TemporalAmount;
-import java.util.*;
-=======
-import net.fortuna.ical4j.validate.component.VFreeBusyValidator;
-
-import java.time.temporal.TemporalAmount;
 import java.util.HashMap;
 import java.util.Map;
->>>>>>> 989a937e
 
 import static net.fortuna.ical4j.model.Property.*;
 import static net.fortuna.ical4j.validate.ValidationRule.ValidationType.*;
@@ -500,57 +493,7 @@
      */
     @Override
     public final void validate(final boolean recurse) throws ValidationException {
-<<<<<<< HEAD
-        validator.validate(this);
-
-        /*
-         * ; the following are optional, ; but MUST NOT occur more than once contact / dtstart / dtend / duration /
-         * dtstamp / organizer / uid / url /
-         */
-
-        /*
-         * ; the following are optional, ; and MAY occur more than once attendee / comment / freebusy / rstatus / x-prop
-         */
-
-        /*
-         * The recurrence properties ("RRULE", "EXRULE", "RDATE", "EXDATE") are not permitted within a "VFREEBUSY"
-         * calendar component. Any recurring events are resolved into their individual busy time periods using the
-         * "FREEBUSY" property.
-         */
-
-        // DtEnd value must be later in time that DtStart..
-        final Optional<DtStart<?>> dtStart = getProperties().getFirst(DTSTART);
-
-        // 4.8.2.4 Date/Time Start:
-        //
-        //    Within the "VFREEBUSY" calendar component, this property defines the
-        //    start date and time for the free or busy time information. The time
-        //    MUST be specified in UTC time.
-        if (dtStart.isPresent() && !dtStart.get().isUtc()) {
-            throw new ValidationException("DTSTART must be specified in UTC time");
-        }
-
-        final Optional<DtEnd<?>> dtEnd = getProperties().getFirst(DTEND);
-
-        // 4.8.2.2 Date/Time End
-        //
-        //    Within the "VFREEBUSY" calendar component, this property defines the
-        //    end date and time for the free or busy time information. The time
-        //    MUST be specified in the UTC time format. The value MUST be later in
-        //    time than the value of the "DTSTART" property.
-        if (dtEnd.isPresent() && !dtEnd.get().isUtc()) {
-            throw new ValidationException("DTEND must be specified in UTC time");
-        }
-
-        if (dtStart.isPresent() && dtEnd.isPresent()
-                && !Instant.from(dtStart.get().getDate()).isBefore(Instant.from(dtEnd.get().getDate()))) {
-            throw new ValidationException("Property [" + DTEND
-                    + "] must be later in time than [" + DTSTART + "]");
-        }
-
-=======
         new VFreeBusyValidator().validate(this);
->>>>>>> 989a937e
         if (recurse) {
             validateProperties();
         }
