/*
 * Copyright (c) 2012, Ben Fortuna
 * All rights reserved.
 *
 * Redistribution and use in source and binary forms, with or without
 * modification, are permitted provided that the following conditions
 * are met:
 *
 *  o Redistributions of source code must retain the above copyright
 * notice, this list of conditions and the following disclaimer.
 *
 *  o Redistributions in binary form must reproduce the above copyright
 * notice, this list of conditions and the following disclaimer in the
 * documentation and/or other materials provided with the distribution.
 *
 *  o Neither the name of Ben Fortuna nor the names of any other contributors
 * may be used to endorse or promote products derived from this software
 * without specific prior written permission.
 *
 * THIS SOFTWARE IS PROVIDED BY THE COPYRIGHT HOLDERS AND CONTRIBUTORS
 * "AS IS" AND ANY EXPRESS OR IMPLIED WARRANTIES, INCLUDING, BUT NOT
 * LIMITED TO, THE IMPLIED WARRANTIES OF MERCHANTABILITY AND FITNESS FOR
 * A PARTICULAR PURPOSE ARE DISCLAIMED. IN NO EVENT SHALL THE COPYRIGHT OWNER OR
 * CONTRIBUTORS BE LIABLE FOR ANY DIRECT, INDIRECT, INCIDENTAL, SPECIAL,
 * EXEMPLARY, OR CONSEQUENTIAL DAMAGES (INCLUDING, BUT NOT LIMITED TO,
 * PROCUREMENT OF SUBSTITUTE GOODS OR SERVICES; LOSS OF USE, DATA, OR
 * PROFITS; OR BUSINESS INTERRUPTION) HOWEVER CAUSED AND ON ANY THEORY OF
 * LIABILITY, WHETHER IN CONTRACT, STRICT LIABILITY, OR TORT (INCLUDING
 * NEGLIGENCE OR OTHERWISE) ARISING IN ANY WAY OUT OF THE USE OF THIS
 * SOFTWARE, EVEN IF ADVISED OF THE POSSIBILITY OF SUCH DAMAGE.
 */
package net.fortuna.ical4j.model.component;

import net.fortuna.ical4j.model.*;
import net.fortuna.ical4j.model.property.*;
import net.fortuna.ical4j.validate.PropertyValidator;
import net.fortuna.ical4j.validate.ValidationException;

import java.util.Arrays;

import static net.fortuna.ical4j.model.Property.CALENDAR_ADDRESS;
import static net.fortuna.ical4j.model.Property.CREATED;
import static net.fortuna.ical4j.model.Property.DESCRIPTION;
import static net.fortuna.ical4j.model.Property.DTSTAMP;
import static net.fortuna.ical4j.model.Property.GEO;
import static net.fortuna.ical4j.model.Property.LAST_MODIFIED;
import static net.fortuna.ical4j.model.Property.PARTICIPANT_TYPE;
import static net.fortuna.ical4j.model.Property.PRIORITY;
import static net.fortuna.ical4j.model.Property.SEQUENCE;
import static net.fortuna.ical4j.model.Property.STATUS;
import static net.fortuna.ical4j.model.Property.SUMMARY;
import static net.fortuna.ical4j.model.Property.UID;
import static net.fortuna.ical4j.model.Property.URL;

/**
 * $Id$ [May 1 2017]
 *
 * Defines an iCalendar PARTICIPANT component.
 *
 * <pre>
 Component name:  PARTICIPANT

 Purpose:  This component provides information about a participant in
 an event or task.

 Conformance:  This component can be specified multiple times in a
 "VEVENT", "VTODO", "VJOURNAL" or "VFREEBUSY" calendar component.

 Description:  This component provides information about a participant
 in a calendar component.  A participant may be an attendee in a
 scheduling sense and the ATTENDEE property may be specified in
 addition.  Participants can be individuals or organizations, for
 example a soccer team, the spectators or the musicians.

 STRUCTURED-DATA properties if present may refer to definitions of
 the participant - such as a vCard.

 The CALENDAR-ADDRESS property if present will provide a cal-
 address.  If an ATTENDEE property has the same value the
 participant is considered schedulable.  The PARTICIPANT component
 can be used to contain additional meta-data related to the
 attendee.

 Format Definition:

 This property is defined by the following notation:


<<<<<<< HEAD
    private ComponentList<VLocation> locations;

    private ComponentList<VResource> resources;
=======
 participantc = "BEGIN" ":" "PARTICIPANT" CRLF
                *( partprop / locationc / resourcec )
                "END" ":" "PARTICIPANT" CRLF

 partprop     = ; the elements herein may appear in any order,
                ; and the order is not significant.
>>>>>>> 2fc883c4

                uid
                participanttype

                (calendaraddress)
                (created)
                (description)
                (dtstamp)
                (geo)
                (last-mod)
                (priority)
                (seq)
                (status)
                (summary)
                (url)

                *attach
                *categories
                *comment
                *contact
                *location
                *rstatus
                *related
                *resources
                *strucloc
                *strucres
                *styleddescription
                *sdataprop
                *iana-prop

 Note:  When the PRIORITY is supplied it defines the ordering of
 PARTICIPANT components with the same value for the TYPE parameter.
 * </pre>
 *
 * @author Mike Douglass
 */
public class Participant extends Component {
    private static final long serialVersionUID = -8193965477414653802L;

    private final ComponentList<Component> components;

    /**
     * Default constructor.
     */
    public Participant() {
<<<<<<< HEAD
        this(new PropertyList());
    }

    public Participant(PropertyList p) {
        super(PARTICIPANT, p);
        this.locations = new ComponentList<>();
        this.resources = new ComponentList<>();
    }

    public Participant(PropertyList p, final ComponentList<? extends Component> subComponents) {
        super(PARTICIPANT, p);
        this.locations = new ComponentList<>(subComponents.getAll().stream()
                .filter(c -> c.getName().equals(VLOCATION)).map(c -> (VLocation) c)
                .collect(Collectors.toList()));
        this.resources = new ComponentList<>(subComponents.getAll().stream()
                .filter(c -> c.getName().equals(VRESOURCE)).map(c -> (VResource) c)
                .collect(Collectors.toList()));
=======
        super(PARTICIPANT);
        components = new ComponentList<>();
    }

    /**
     * Constructor.
     * @param properties a list of properties
     */
    public Participant(final PropertyList<Property> properties) {
        super(PARTICIPANT, properties);
        components = new ComponentList<>();
    }

    /**
     * Constructor.
     * @param properties a list of properties
     */
    public Participant(final PropertyList<Property> properties,
                       final ComponentList<Component> components) {
        super(PARTICIPANT, properties);
        this.components = components;
    }

    public ComponentList<Component> getComponents() {
        return components;
    }

    /**
     * {@inheritDoc}
     */
    public final void validate(final boolean recurse)
            throws ValidationException {

        /*
         * ; 'dtstamp', uid and participanttype' are REQUIRED,
         * ; but MUST NOT occur more than once
         */
        Arrays.asList(PARTICIPANT_TYPE, UID).forEach(
                              property -> PropertyValidator.assertOne(
                                      property, getProperties()));

        Arrays.asList(CALENDAR_ADDRESS, CREATED, DESCRIPTION,
                      DTSTAMP, GEO, LAST_MODIFIED, PRIORITY, SEQUENCE,
                      STATUS, SUMMARY, URL).forEach(
                              property -> PropertyValidator
                                      .assertOneOrLess(
                                              property, getProperties()));

        if (recurse) {
            validateProperties();
        }
    }

    /**
     * Returns the optional calendar address property.
     * @return the CALENDAR_ADDRESS property or null if not specified
     */
    public final CalendarAddress getCalendarAddress() {
        return getProperty(CALENDAR_ADDRESS);
    }

    /**
     * @return the optional creation-time property for an event
     */
    public final Created getCreated() {
        return getProperty(CREATED);
    }

    /**
     * @return the optional date-stamp property
     */
    public final DtStamp getDateStamp() {
        return getProperty(DTSTAMP);
    }

    /**
     * Returns the optional description property.
     * @return the DESCRIPTION property or null if not specified
     */
    public final Description getDescription() {
        return getProperty(DESCRIPTION);
    }

    /**
     * @return the optional last-modified property for an event
     */
    public final LastModified getLastModified() {
        return getProperty(LAST_MODIFIED);
    }

    /**
     * Returns the mandatory PARTICIPANT-TYPE property.
     * @return the PARTICIPANT-TYPE property or null if not specified
     */
    public ParticipantType getParticipantType() {
        return getProperty(PARTICIPANT_TYPE);
    }

    /**
     * @return the optional priority property for an event
     */
    public final Priority getPriority() {
        return getProperty(PRIORITY);
    }

    /**
     * @return the optional sequence number property for an event
     */
    public final Sequence getSequence() {
        return getProperty(SEQUENCE);
>>>>>>> 2fc883c4
    }

    /**
     * @return the optional status property for an event
     */
    public final Status getStatus() {
        return getProperty(STATUS);
    }

    /**
     * Returns the optional summary property.
     * @return the SUMMARY property or null if not specified
     */
    public final Summary getSummary() {
        return getProperty(SUMMARY);
    }

<<<<<<< HEAD
    public void add(VLocation location) {
        this.locations = (ComponentList<VLocation>) locations.add(location);
    }

    public void add(VResource resource) {
        this.resources = (ComponentList<VResource>) resources.add(resource);
    }

    @Override
    public void validate(boolean recurse) throws ValidationException {
        
=======
    /**
     * Returns the UID property of this component if available.
     * @return a Uid instance, or null if no UID property exists
     */
    public final Uid getUid() {
        return getProperty(UID);
>>>>>>> 2fc883c4
    }

    /**
     * @return the optional URL property for an event
     */
    public final Url getUrl() {
        return getProperty(URL);
    }

    @Override
    protected ComponentFactory<Participant> newFactory() {
        return new Factory();
    }

    public static class Factory extends Content.Factory implements ComponentFactory<Participant> {

        public Factory() {
            super(PARTICIPANT);
        }

        @Override
        public Participant createComponent() {
            return new Participant();
        }

        @Override
<<<<<<< HEAD
        public Participant createComponent(PropertyList properties) {
=======
        public Participant createComponent(
                final PropertyList properties) {
>>>>>>> 2fc883c4
            return new Participant(properties);
        }

        @Override
<<<<<<< HEAD
        public Participant createComponent(PropertyList properties, ComponentList<? extends Component> subComponents) {
=======
        public Participant createComponent(
                final PropertyList properties,
                final ComponentList subComponents) {
>>>>>>> 2fc883c4
            return new Participant(properties, subComponents);
        }
    }
}<|MERGE_RESOLUTION|>--- conflicted
+++ resolved
@@ -86,18 +86,12 @@
  This property is defined by the following notation:
 
 
-<<<<<<< HEAD
-    private ComponentList<VLocation> locations;
-
-    private ComponentList<VResource> resources;
-=======
  participantc = "BEGIN" ":" "PARTICIPANT" CRLF
                 *( partprop / locationc / resourcec )
                 "END" ":" "PARTICIPANT" CRLF
 
  partprop     = ; the elements herein may appear in any order,
                 ; and the order is not significant.
->>>>>>> 2fc883c4
 
                 uid
                 participanttype
@@ -143,25 +137,6 @@
      * Default constructor.
      */
     public Participant() {
-<<<<<<< HEAD
-        this(new PropertyList());
-    }
-
-    public Participant(PropertyList p) {
-        super(PARTICIPANT, p);
-        this.locations = new ComponentList<>();
-        this.resources = new ComponentList<>();
-    }
-
-    public Participant(PropertyList p, final ComponentList<? extends Component> subComponents) {
-        super(PARTICIPANT, p);
-        this.locations = new ComponentList<>(subComponents.getAll().stream()
-                .filter(c -> c.getName().equals(VLOCATION)).map(c -> (VLocation) c)
-                .collect(Collectors.toList()));
-        this.resources = new ComponentList<>(subComponents.getAll().stream()
-                .filter(c -> c.getName().equals(VRESOURCE)).map(c -> (VResource) c)
-                .collect(Collectors.toList()));
-=======
         super(PARTICIPANT);
         components = new ComponentList<>();
     }
@@ -272,7 +247,6 @@
      */
     public final Sequence getSequence() {
         return getProperty(SEQUENCE);
->>>>>>> 2fc883c4
     }
 
     /**
@@ -290,26 +264,12 @@
         return getProperty(SUMMARY);
     }
 
-<<<<<<< HEAD
-    public void add(VLocation location) {
-        this.locations = (ComponentList<VLocation>) locations.add(location);
-    }
-
-    public void add(VResource resource) {
-        this.resources = (ComponentList<VResource>) resources.add(resource);
-    }
-
-    @Override
-    public void validate(boolean recurse) throws ValidationException {
-        
-=======
     /**
      * Returns the UID property of this component if available.
      * @return a Uid instance, or null if no UID property exists
      */
     public final Uid getUid() {
         return getProperty(UID);
->>>>>>> 2fc883c4
     }
 
     /**
@@ -317,11 +277,6 @@
      */
     public final Url getUrl() {
         return getProperty(URL);
-    }
-
-    @Override
-    protected ComponentFactory<Participant> newFactory() {
-        return new Factory();
     }
 
     public static class Factory extends Content.Factory implements ComponentFactory<Participant> {
@@ -336,23 +291,15 @@
         }
 
         @Override
-<<<<<<< HEAD
-        public Participant createComponent(PropertyList properties) {
-=======
         public Participant createComponent(
                 final PropertyList properties) {
->>>>>>> 2fc883c4
             return new Participant(properties);
         }
 
         @Override
-<<<<<<< HEAD
-        public Participant createComponent(PropertyList properties, ComponentList<? extends Component> subComponents) {
-=======
         public Participant createComponent(
                 final PropertyList properties,
                 final ComponentList subComponents) {
->>>>>>> 2fc883c4
             return new Participant(properties, subComponents);
         }
     }
