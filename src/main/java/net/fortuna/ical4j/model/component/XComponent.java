/**
 * Copyright (c) 2012, Ben Fortuna
 * All rights reserved.
 *
 * Redistribution and use in source and binary forms, with or without
 * modification, are permitted provided that the following conditions
 * are met:
 *
 *  o Redistributions of source code must retain the above copyright
 * notice, this list of conditions and the following disclaimer.
 *
 *  o Redistributions in binary form must reproduce the above copyright
 * notice, this list of conditions and the following disclaimer in the
 * documentation and/or other materials provided with the distribution.
 *
 *  o Neither the name of Ben Fortuna nor the names of any other contributors
 * may be used to endorse or promote products derived from this software
 * without specific prior written permission.
 *
 * THIS SOFTWARE IS PROVIDED BY THE COPYRIGHT HOLDERS AND CONTRIBUTORS
 * "AS IS" AND ANY EXPRESS OR IMPLIED WARRANTIES, INCLUDING, BUT NOT
 * LIMITED TO, THE IMPLIED WARRANTIES OF MERCHANTABILITY AND FITNESS FOR
 * A PARTICULAR PURPOSE ARE DISCLAIMED. IN NO EVENT SHALL THE COPYRIGHT OWNER OR
 * CONTRIBUTORS BE LIABLE FOR ANY DIRECT, INDIRECT, INCIDENTAL, SPECIAL,
 * EXEMPLARY, OR CONSEQUENTIAL DAMAGES (INCLUDING, BUT NOT LIMITED TO,
 * PROCUREMENT OF SUBSTITUTE GOODS OR SERVICES; LOSS OF USE, DATA, OR
 * PROFITS; OR BUSINESS INTERRUPTION) HOWEVER CAUSED AND ON ANY THEORY OF
 * LIABILITY, WHETHER IN CONTRACT, STRICT LIABILITY, OR TORT (INCLUDING
 * NEGLIGENCE OR OTHERWISE) ARISING IN ANY WAY OUT OF THE USE OF THIS
 * SOFTWARE, EVEN IF ADVISED OF THE POSSIBILITY OF SUCH DAMAGE.
 */
package net.fortuna.ical4j.model.component;

import net.fortuna.ical4j.model.ComponentFactory;
import net.fortuna.ical4j.model.PropertyList;
import net.fortuna.ical4j.util.CompatibilityHints;
import net.fortuna.ical4j.validate.ValidationException;

/**
 * $Id$
 *
 * Created on 3/11/2005
 *
 * Implementation of an experimental component as defined in RFC2445.
 * @author Ben Fortuna
 */
public class XComponent extends CalendarComponent {

    private static final long serialVersionUID = -3622674849097714927L;

    /**
     * Creates a new experimental component with the specified name.
     * @param name the name of the experimental component
     */
    public XComponent(final String name) {
        super(name);
    }

    /**
     * Creates a new experimental component with the specified name and properties.
     * @param name the name of the experimental component
     * @param properties a list of properties
     */
    public XComponent(final String name, final PropertyList properties) {
        super(name, properties);
    }

    /**
     * {@inheritDoc}
     */
<<<<<<< HEAD
    public final void validate(final boolean recurse) throws ValidationException {
=======
    @Override
    public final void validate(final boolean recurse)
            throws ValidationException {
>>>>>>> 240694b2
        
        if (!CompatibilityHints.isHintEnabled(CompatibilityHints.KEY_RELAXED_VALIDATION)
                && !getName().startsWith(EXPERIMENTAL_PREFIX)) {
            
            throw new ValidationException(
                    "Experimental components must have the following prefix: "
                            + EXPERIMENTAL_PREFIX);
        }
        
        if (recurse) {
            validateProperties();
        }
    }
<<<<<<< HEAD

    @Override
    protected ComponentFactory<XComponent> newFactory() {
        throw new UnsupportedOperationException("Cannot provide factory for non-standard components");
=======
    
    /**
     * {@inheritDoc}
     */
    @Override
    protected Validator getValidator(Method method) {
        // No method validation required.. 
        return EMPTY_VALIDATOR;
>>>>>>> 240694b2
    }
}<|MERGE_RESOLUTION|>--- conflicted
+++ resolved
@@ -68,13 +68,8 @@
     /**
      * {@inheritDoc}
      */
-<<<<<<< HEAD
+    @Override
     public final void validate(final boolean recurse) throws ValidationException {
-=======
-    @Override
-    public final void validate(final boolean recurse)
-            throws ValidationException {
->>>>>>> 240694b2
         
         if (!CompatibilityHints.isHintEnabled(CompatibilityHints.KEY_RELAXED_VALIDATION)
                 && !getName().startsWith(EXPERIMENTAL_PREFIX)) {
@@ -88,20 +83,9 @@
             validateProperties();
         }
     }
-<<<<<<< HEAD
 
     @Override
     protected ComponentFactory<XComponent> newFactory() {
         throw new UnsupportedOperationException("Cannot provide factory for non-standard components");
-=======
-    
-    /**
-     * {@inheritDoc}
-     */
-    @Override
-    protected Validator getValidator(Method method) {
-        // No method validation required.. 
-        return EMPTY_VALIDATOR;
->>>>>>> 240694b2
     }
 }