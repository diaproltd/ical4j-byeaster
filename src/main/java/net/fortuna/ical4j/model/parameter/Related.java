--- conflicted
+++ resolved
@@ -93,12 +93,8 @@
             super(RELATED);
         }
 
-<<<<<<< HEAD
+        @Override
         public Related createParameter(final String value) throws URISyntaxException {
-=======
-        @Override
-        public Parameter createParameter(final String value) throws URISyntaxException {
->>>>>>> dd18cf76
             Related parameter = new Related(value);
             if (Related.START.equals(parameter)) {
                 parameter = Related.START;
