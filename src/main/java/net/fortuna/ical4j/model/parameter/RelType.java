/**
 * Copyright (c) 2012, Ben Fortuna
 * All rights reserved.
 *
 * Redistribution and use in source and binary forms, with or without
 * modification, are permitted provided that the following conditions
 * are met:
 *
 *  o Redistributions of source code must retain the above copyright
 * notice, this list of conditions and the following disclaimer.
 *
 *  o Redistributions in binary form must reproduce the above copyright
 * notice, this list of conditions and the following disclaimer in the
 * documentation and/or other materials provided with the distribution.
 *
 *  o Neither the name of Ben Fortuna nor the names of any other contributors
 * may be used to endorse or promote products derived from this software
 * without specific prior written permission.
 *
 * THIS SOFTWARE IS PROVIDED BY THE COPYRIGHT HOLDERS AND CONTRIBUTORS
 * "AS IS" AND ANY EXPRESS OR IMPLIED WARRANTIES, INCLUDING, BUT NOT
 * LIMITED TO, THE IMPLIED WARRANTIES OF MERCHANTABILITY AND FITNESS FOR
 * A PARTICULAR PURPOSE ARE DISCLAIMED. IN NO EVENT SHALL THE COPYRIGHT OWNER OR
 * CONTRIBUTORS BE LIABLE FOR ANY DIRECT, INDIRECT, INCIDENTAL, SPECIAL,
 * EXEMPLARY, OR CONSEQUENTIAL DAMAGES (INCLUDING, BUT NOT LIMITED TO,
 * PROCUREMENT OF SUBSTITUTE GOODS OR SERVICES; LOSS OF USE, DATA, OR
 * PROFITS; OR BUSINESS INTERRUPTION) HOWEVER CAUSED AND ON ANY THEORY OF
 * LIABILITY, WHETHER IN CONTRACT, STRICT LIABILITY, OR TORT (INCLUDING
 * NEGLIGENCE OR OTHERWISE) ARISING IN ANY WAY OUT OF THE USE OF THIS
 * SOFTWARE, EVEN IF ADVISED OF THE POSSIBILITY OF SUCH DAMAGE.
 */
package net.fortuna.ical4j.model.parameter;

import net.fortuna.ical4j.model.Content;
import net.fortuna.ical4j.model.Encodable;
import net.fortuna.ical4j.model.Parameter;
import net.fortuna.ical4j.model.ParameterFactory;
import net.fortuna.ical4j.util.Strings;

import java.net.URISyntaxException;

/**
 * $Id$ [18-Apr-2004]
 * <p/>
 * Defines a Relationship Type parameter.
 *
 * @author benfortuna
 */
public class RelType extends Parameter implements Encodable {

    private static final long serialVersionUID = 5346030888832899016L;

    private static final String VALUE_PARENT = "PARENT";

    private static final String VALUE_CHILD = "CHILD";

    private static final String VALUE_SIBLING = "SIBLING";

    private static final String VALUE_SNOOZE = "SNOOZE";

    /**
     * Parent.
     */
    public static final RelType PARENT = new RelType(VALUE_PARENT);

    /**
     * Child.
     */
    public static final RelType CHILD = new RelType(VALUE_CHILD);

    /**
     * Sibling.
     */
    public static final RelType SIBLING = new RelType(VALUE_SIBLING);

<<<<<<< HEAD
    private final String value;
=======
    /**
     * VALARM "Snooze".
     */
    public static final RelType SNOOZE = new RelType(VALUE_SNOOZE);

    private String value;
>>>>>>> baa920f9

    /**
     * @param aValue a string representation of a relationship type
     */
    public RelType(final String aValue) {
        super(RELTYPE);
        this.value = Strings.unquote(aValue);
    }

    /**
     * {@inheritDoc}
     */
    @Override
    public final String getValue() {
        return value;
    }

    public static class Factory extends Content.Factory implements ParameterFactory<RelType> {
        private static final long serialVersionUID = 1L;

        public Factory() {
            super(RELTYPE);
        }

        @Override
        public RelType createParameter(final String value) throws URISyntaxException {
            RelType parameter = new RelType(value);
            if (RelType.PARENT.equals(parameter)) {
                parameter = RelType.PARENT;
            } else if (RelType.CHILD.equals(parameter)) {
                parameter = RelType.CHILD;
            } else if (RelType.SIBLING.equals(parameter)) {
                parameter = RelType.SIBLING;
            } else if (RelType.SNOOZE.equals(parameter)) {
                parameter = RelType.SNOOZE;
            }
            return parameter;
        }
    }
}<|MERGE_RESOLUTION|>--- conflicted
+++ resolved
@@ -73,16 +73,12 @@
      */
     public static final RelType SIBLING = new RelType(VALUE_SIBLING);
 
-<<<<<<< HEAD
-    private final String value;
-=======
     /**
      * VALARM "Snooze".
      */
     public static final RelType SNOOZE = new RelType(VALUE_SNOOZE);
 
     private String value;
->>>>>>> baa920f9
 
     /**
      * @param aValue a string representation of a relationship type
