--- conflicted
+++ resolved
@@ -171,12 +171,8 @@
             super(VALUE);
         }
 
-<<<<<<< HEAD
+        @Override
         public Value createParameter(final String value) throws URISyntaxException {
-=======
-        @Override
-        public Parameter createParameter(final String value) throws URISyntaxException {
->>>>>>> dd18cf76
             Value parameter = new Value(value);
             if (Value.BINARY.equals(parameter)) {
                 parameter = Value.BINARY;
