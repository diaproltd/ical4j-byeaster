/**
 * Copyright (c) 2012, Ben Fortuna
 * All rights reserved.
 *
 * Redistribution and use in source and binary forms, with or without
 * modification, are permitted provided that the following conditions
 * are met:
 *
 *  o Redistributions of source code must retain the above copyright
 * notice, this list of conditions and the following disclaimer.
 *
 *  o Redistributions in binary form must reproduce the above copyright
 * notice, this list of conditions and the following disclaimer in the
 * documentation and/or other materials provided with the distribution.
 *
 *  o Neither the name of Ben Fortuna nor the names of any other contributors
 * may be used to endorse or promote products derived from this software
 * without specific prior written permission.
 *
 * THIS SOFTWARE IS PROVIDED BY THE COPYRIGHT HOLDERS AND CONTRIBUTORS
 * "AS IS" AND ANY EXPRESS OR IMPLIED WARRANTIES, INCLUDING, BUT NOT
 * LIMITED TO, THE IMPLIED WARRANTIES OF MERCHANTABILITY AND FITNESS FOR
 * A PARTICULAR PURPOSE ARE DISCLAIMED. IN NO EVENT SHALL THE COPYRIGHT OWNER OR
 * CONTRIBUTORS BE LIABLE FOR ANY DIRECT, INDIRECT, INCIDENTAL, SPECIAL,
 * EXEMPLARY, OR CONSEQUENTIAL DAMAGES (INCLUDING, BUT NOT LIMITED TO,
 * PROCUREMENT OF SUBSTITUTE GOODS OR SERVICES; LOSS OF USE, DATA, OR
 * PROFITS; OR BUSINESS INTERRUPTION) HOWEVER CAUSED AND ON ANY THEORY OF
 * LIABILITY, WHETHER IN CONTRACT, STRICT LIABILITY, OR TORT (INCLUDING
 * NEGLIGENCE OR OTHERWISE) ARISING IN ANY WAY OUT OF THE USE OF THIS
 * SOFTWARE, EVEN IF ADVISED OF THE POSSIBILITY OF SUCH DAMAGE.
 */
package net.fortuna.ical4j.model.parameter;

import net.fortuna.ical4j.model.Content;
import net.fortuna.ical4j.model.Parameter;
import net.fortuna.ical4j.model.ParameterFactory;
import net.fortuna.ical4j.util.CompatibilityHints;
import net.fortuna.ical4j.util.Strings;

import java.net.URISyntaxException;

/**
 * $Id$ [18-Apr-2004]
 * <p/>
 * Defines a Recurrence Identifier Range parameter.
 *
 * @author benfortuna
 */
public class Range extends Parameter {

    private static final long serialVersionUID = -3057531444558393776L;

    private static final String VALUE_THISANDPRIOR = "THISANDPRIOR";

    private static final String VALUE_THISANDFUTURE = "THISANDFUTURE";

    /**
     * This and prior.
     */
    public static final Range THISANDPRIOR = new Range(VALUE_THISANDPRIOR);

    /**
     * This and future.
     */
    public static final Range THISANDFUTURE = new Range(VALUE_THISANDFUTURE);

    private final String value;

    /**
     * @param aValue a string representation of a recurrence identifier range
     */
    public Range(final String aValue) {
        super(RANGE);
        this.value = Strings.unquote(aValue);

        // allow arbitrary ranges for Lotus Notes..
        // eg. X-LOTUS-RECURID;RANGE=ALL:20101006T203000Z

        if (!CompatibilityHints.isHintEnabled(CompatibilityHints.KEY_NOTES_COMPATIBILITY)) {
            // value must be one of finite list..
            if (!VALUE_THISANDPRIOR.equals(value)
                    && !VALUE_THISANDFUTURE.equals(value)) {
                throw new IllegalArgumentException("Invalid value [" + value + "]");
            }
        }
    }

    /**
     * {@inheritDoc}
     */
    @Override
    public final String getValue() {
        return value;
    }

    public static class Factory extends Content.Factory implements ParameterFactory<Range> {
        private static final long serialVersionUID = 1L;

        public Factory() {
            super(RANGE);
        }

<<<<<<< HEAD
        public Range createParameter(final String value) throws URISyntaxException {
=======
        @Override
        public Parameter createParameter(final String value) throws URISyntaxException {
>>>>>>> dd18cf76
            Range parameter = new Range(value);
            if (Range.THISANDFUTURE.equals(parameter)) {
                parameter = Range.THISANDFUTURE;
            } else if (Range.THISANDPRIOR.equals(parameter)) {
                parameter = Range.THISANDPRIOR;
            }
            return parameter;
        }
    }

}<|MERGE_RESOLUTION|>--- conflicted
+++ resolved
@@ -100,12 +100,8 @@
             super(RANGE);
         }
 
-<<<<<<< HEAD
+        @Override
         public Range createParameter(final String value) throws URISyntaxException {
-=======
-        @Override
-        public Parameter createParameter(final String value) throws URISyntaxException {
->>>>>>> dd18cf76
             Range parameter = new Range(value);
             if (Range.THISANDFUTURE.equals(parameter)) {
                 parameter = Range.THISANDFUTURE;
