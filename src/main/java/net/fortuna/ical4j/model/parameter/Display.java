package net.fortuna.ical4j.model.parameter;

import net.fortuna.ical4j.model.Content;
import net.fortuna.ical4j.model.Parameter;
import net.fortuna.ical4j.model.ParameterFactory;

import java.util.Arrays;
import java.util.Collections;
import java.util.HashSet;
import java.util.Set;

/**
 * <pre>
 * Parameter Name:  DISPLAY
 *
 * Purpose:  To specify different ways in which an image for a calendar
 * or component can be displayed.
 *
 * Format Definition:  This property parameter is defined by the
 * following notation:
 *
 * displayparam = "DISPLAY" "=" displayval *("," displayval)
 *
 * displayval =   ("BADGE" /    ; image inline with the title of the
 *                              ; event
 *                 "GRAPHIC" /  ; a full image replacement for the event
 *                              ; itself
 *                 "FULLSIZE /  ; an image that is used to enhance the
 *                              ; event
 *                 "THUMBNAIL / ; a smaller variant of "FULLSIZE" to be
 *                              ; used when space for the image is
 *                              ; constrained
 *                 x-name /     ; Experimental type
 *                 iana-token)  ; Other IANA registered type
 *                              ;
 *                              ; Default is BADGE
 *
 * Description:  This property parameter MAY be specified on "IMAGE"
 * properties.  In the absence of this parameter, the value "BADGE"
 * MUST be used for the default behavior.  The value determines how a
 * client ought to present an image supplied in iCalendar data to the
 * user.
 *
 * Values for this parameter are registered with IANA as per
 * Section 8.3.  New values can be added to this registry following
 * the procedure outlined in Section 8.2.1 of [RFC5545].
 *
 * Servers and clients MUST handle x-name and iana-token values they
 * don't recognize by not displaying any image at all.
 *
 * Example:
 *
 * IMAGE;VALUE=URI;DISPLAY=BADGE,THUMBNAIL,;FMTTYPE=image/png:http://exa
 * mple.com/images/weather-cloudy.png
 * </pre>
 */
public class Display extends Parameter {

    private static final long serialVersionUID = 1L;

    private static final String PARAMETER_NAME = "DISPLAY";

    public enum Value {
        BADGE, GRAPHIC, FULLSIZE, THUMBNAIL
    }

    private final Set<String> values;

    public Display(String value) {
        super(PARAMETER_NAME);
        String[] valueStrings = value.split(",");
        for (String valueString : valueStrings) {
            try {
                Value.valueOf(valueString);
            } catch (IllegalArgumentException iae) {
                if (!valueString.startsWith(Parameter.EXPERIMENTAL_PREFIX)) {
                    throw iae;
                }
            }
        }
        this.values = Collections.unmodifiableSet(new HashSet<>(Arrays.asList(valueStrings)));
    }

    @Override
    public String getValue() {
        return String.join(",", values);
    }

    public static class Factory extends Content.Factory implements ParameterFactory<Display> {
        private static final long serialVersionUID = 1L;

        public Factory() {
            super(PARAMETER_NAME);
        }

<<<<<<< HEAD
        public Display createParameter(final String value) {
=======
        @Override
        public Parameter createParameter(final String value) {
>>>>>>> dd18cf76
            return new Display(value);
        }
    }
}<|MERGE_RESOLUTION|>--- conflicted
+++ resolved
@@ -93,12 +93,8 @@
             super(PARAMETER_NAME);
         }
 
-<<<<<<< HEAD
+        @Override
         public Display createParameter(final String value) {
-=======
-        @Override
-        public Parameter createParameter(final String value) {
->>>>>>> dd18cf76
             return new Display(value);
         }
     }
