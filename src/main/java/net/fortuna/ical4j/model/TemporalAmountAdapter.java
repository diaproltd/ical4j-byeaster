package net.fortuna.ical4j.model;

import org.apache.commons.lang3.builder.EqualsBuilder;
import org.apache.commons.lang3.builder.HashCodeBuilder;

import java.io.Serializable;
import java.time.Duration;
import java.time.Instant;
import java.time.Period;
import java.time.temporal.Temporal;
import java.time.temporal.TemporalAmount;
import java.util.Date;
import java.util.Objects;

/**
 * Support adapter for {@link java.time.temporal.TemporalAmount} representation in iCalendar format.
 */
public class TemporalAmountAdapter implements Serializable {

    private final TemporalAmount duration;

    public TemporalAmountAdapter(TemporalAmount duration) {
        Objects.requireNonNull(duration, "duration");
        this.duration = duration;
    }

    public TemporalAmount getDuration() {
        return duration;
    }

    private int getTotalWeeks() {
        int totalWeeks = 0;
        if (duration instanceof Period) {
            Period period = (Period) duration;
            if (period.getYears() != 0) {
                totalWeeks += Math.abs(period.getYears()) * 52;
            }
            if (period.getMonths() != 0) {
                totalWeeks += Math.abs(period.getMonths()) * 4;
            }
            if (period.getDays() % 7 == 0) {
                totalWeeks += Math.abs(period.getDays()) / 7;
            }
            if (period.isNegative()) {
                totalWeeks = -totalWeeks;
            }
        }
        return totalWeeks;
    }

    @Override
    public String toString() {
        String retVal;
        if (Duration.ZERO.equals(duration) || Period.ZERO.equals(duration)) {
            retVal = duration.toString();
        } else if (duration instanceof Period) {
            retVal = periodToString(((Period) duration).normalized());
        } else {
            retVal = durationToString((Duration) duration);
        }
        return  retVal;
    }

    /**
     * As the {@link Period} implementation doesn't support string representation in weeks, but does support
     * years and months, we need to generate a string that converts years, months and days to weeks.
     *
     * @param period a period instance
     * @return a string representation of the period that is compliant with the RFC5545 specification.
     */
    private String periodToString(Period period) {
        String retVal;
        Period absPeriod = period.isNegative() ? period.negated() : period;
        if (absPeriod.getYears() != 0) {
            int weeks = absPeriod.getYears() * 52;
            retVal = String.format("P%dW", weeks);
        } else if (absPeriod.getMonths() != 0) {
            int weeks = absPeriod.getMonths() * 4;
            retVal = String.format("P%dW", weeks);
        } else if (absPeriod.getDays() % 7 == 0) {
            int weeks = absPeriod.getDays() / 7;
            retVal = String.format("P%dW", weeks);
        } else {
            retVal = absPeriod.toString();
        }
        if (period.isNegative()) {
            return "-" + retVal;
        } else {
            return retVal;
        }
    }

    /**
     * As the {@link Duration} implementation doesn't support string representation in days (to avoid
     * confusion with {@link Period}), we need to generate a string that does support days.
     *
     * @param duration a duration instance
     * @return a string representation of the duration that is compliant with the RFC5545 specification.
     */
    private String durationToString(Duration duration) {
        String retVal = null;
        Duration absDuration = duration.abs();
        int days = 0;
        if (absDuration.getSeconds() != 0) {
            days = (int) absDuration.getSeconds() / (24 * 60 * 60);
        }

        if (days != 0) {
            Duration durationMinusDays = absDuration.minusDays(days);
            if (durationMinusDays.getSeconds() != 0) {
                int hours = (int) durationMinusDays.getSeconds() / (60 * 60);
                int minutes = (int) durationMinusDays.minusHours(hours).getSeconds() / 60;
                int seconds = (int) durationMinusDays.minusHours(hours).minusMinutes(minutes).getSeconds();
                if (hours > 0) {
                    if (seconds > 0) {
                        retVal = String.format("P%dDT%dH%dM%dS", days, hours, minutes, seconds);
                    } else {
                        retVal = String.format("P%dDT%dH", days, hours);
                    }
                } else if (minutes > 0) {
                    retVal = String.format("P%dDT%dM", days, minutes);
                } else if (seconds > 0) {
                    retVal = String.format("P%dDT%dS", days, seconds);
                }
            } else {
                retVal = String.format("P%dD", days);
            }
        } else {
            retVal = absDuration.toString();
        }

        if (duration.isNegative()) {
            return "-" + retVal;
        } else {
            return retVal;
        }
    }

    public Duration toDuration() {
        if (duration instanceof Duration) {
            return (Duration) duration;
        } else {
            return Duration.ofDays(getTotalWeeks() * 7);
        }
    }

    public static TemporalAmountAdapter parse(String value) {
<<<<<<< HEAD
        TemporalAmount retVal;
        if (value.matches("P.*(W|D)$")) {
=======
        TemporalAmount retVal = null;
        if (value.matches("([+-])?P.*(W|D)")) {
>>>>>>> 128c01ac
            retVal = java.time.Period.parse(value);
        } else {
            retVal = java.time.Duration.parse(value);
        }
        return new TemporalAmountAdapter(retVal);
    }

    public static TemporalAmountAdapter from(Temporal start, Temporal end) {
        TemporalAmount duration = Duration.between(start, end);
        return new TemporalAmountAdapter(duration);
    }

    public static TemporalAmountAdapter fromDateRange(Date start, Date end) {
        TemporalAmount duration;
        long durationMillis = end.getTime() - start.getTime();
        if (durationMillis % (24 * 60 * 60 * 1000) == 0) {
            duration = java.time.Period.ofDays((int) durationMillis / (24 * 60 * 60 * 1000));
        } else {
            duration = java.time.Duration.ofMillis(durationMillis);
        }
        return new TemporalAmountAdapter(duration);
    }

    @SuppressWarnings("deprecation")
    public static TemporalAmountAdapter from(Dur dur) {
        TemporalAmount duration;
        if (dur.getWeeks() > 0) {
            Period p = Period.ofWeeks(dur.getWeeks());
            if (dur.isNegative()) {
                p = p.negated();
            }
            duration = p;
        } else {
            Duration d = Duration.ofDays(dur.getDays())
                    .plusHours(dur.getHours())
                    .plusMinutes(dur.getMinutes())
                    .plusSeconds(dur.getSeconds());
            if (dur.isNegative()) {
                d = d.negated();
            }
            duration = d;
        }
        return new TemporalAmountAdapter(duration);
    }

    /**
     * Returns a date representing the end of this duration from the specified start date.
     * @param start the date to start the duration
     * @return the end of the duration as a date
     * @deprecated use <code>Instant.from(getDuration().addTo(start))</code>, where start is a {@link Temporal}
     */
    @Deprecated
    public final Date getTime(final Date start) {
        return Date.from(Instant.from(duration.addTo(start.toInstant())));
    }

    @Override
    public boolean equals(Object o) {
        if (this == o) return true;

        if (o == null || getClass() != o.getClass()) return false;

        TemporalAmountAdapter that = (TemporalAmountAdapter) o;

        return new EqualsBuilder()
                .append(duration, that.duration)
                .isEquals();
    }

    @Override
    public int hashCode() {
        return new HashCodeBuilder(17, 37)
                .append(duration)
                .toHashCode();
    }
}<|MERGE_RESOLUTION|>--- conflicted
+++ resolved
@@ -145,13 +145,8 @@
     }
 
     public static TemporalAmountAdapter parse(String value) {
-<<<<<<< HEAD
-        TemporalAmount retVal;
-        if (value.matches("P.*(W|D)$")) {
-=======
         TemporalAmount retVal = null;
         if (value.matches("([+-])?P.*(W|D)")) {
->>>>>>> 128c01ac
             retVal = java.time.Period.parse(value);
         } else {
             retVal = java.time.Duration.parse(value);
