--- conflicted
+++ resolved
@@ -35,13 +35,7 @@
 
 import java.io.Serializable;
 import java.time.temporal.ValueRange;
-<<<<<<< HEAD
-import java.util.ArrayList;
-import java.util.Arrays;
-import java.util.List;
-=======
 import java.util.*;
->>>>>>> 4a90a538
 import java.util.stream.Collectors;
 
 /**
@@ -55,11 +49,7 @@
     
     private static final long serialVersionUID = -1667481795613729889L;
 
-<<<<<<< HEAD
     private final ValueRange range;
-=======
-    private final ValueRange valueRange;
->>>>>>> 4a90a538
 
     private final boolean allowsNegativeValues;
     
@@ -90,16 +80,12 @@
      */
     @Deprecated
     public NumberList(int minValue, int maxValue, boolean allowsNegativeValues) {
-<<<<<<< HEAD
         this(ValueRange.of(minValue, maxValue), allowsNegativeValues);
     }
 
     public NumberList(ValueRange range, boolean allowsNegativeValues) {
         this.range = range;
         this.allowsNegativeValues = allowsNegativeValues;
-=======
-    	this(ValueRange.of(minValue, maxValue), allowsNegativeValues);
->>>>>>> 4a90a538
     }
 
     /**
@@ -148,14 +134,9 @@
             }
             abs = Math.abs(abs);
         }
-<<<<<<< HEAD
         if (!range.isValidIntValue(abs)) {
     		throw new IllegalArgumentException(
-    		        "Value not in range [" + range.getMinimum() + ".." + range.getMaximum() + "]: " + aNumber);
-=======
-    	if (!valueRange.isValidIntValue(abs)) {
-    		throw new IllegalArgumentException("Value not in range [" + valueRange + "]: " + aNumber);
->>>>>>> 4a90a538
+    		        "Value not in range [" + range + "]: " + aNumber);
     	}
         return super.add(aNumber);
     }
