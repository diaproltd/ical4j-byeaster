--- conflicted
+++ resolved
@@ -38,12 +38,9 @@
 import net.fortuna.ical4j.model.property.TzId;
 import net.fortuna.ical4j.model.property.TzOffsetFrom;
 import net.fortuna.ical4j.model.property.TzOffsetTo;
-<<<<<<< HEAD
 import org.slf4j.Logger;
 import org.slf4j.LoggerFactory;
-=======
 import net.fortuna.ical4j.util.CompatibilityHints;
->>>>>>> c9e9367a
 
 import java.time.Instant;
 import java.time.OffsetDateTime;
@@ -128,13 +125,8 @@
     public int getOffset(long date) {
         final Observance observance = vTimeZone.getApplicableObservance(Instant.ofEpochMilli(date));
         if (observance != null) {
-<<<<<<< HEAD
-            final TzOffsetTo offset = observance.getRequiredProperty(Property.TZOFFSETTO);
-            if ((offset.getOffset().getTotalSeconds() * 1000L) < getRawOffset()) {
-=======
-            final TzOffsetTo offsetTo = observance.getProperty(Property.TZOFFSETTO);
+            final TzOffsetTo offsetTo = observance.getRequiredProperty(Property.TZOFFSETTO);
             if ((offsetTo.getOffset().getTotalSeconds() * 1000L) < getRawOffset()) {
->>>>>>> c9e9367a
                 return getRawOffset();
             } else {
                 return (int) (offsetTo.getOffset().getTotalSeconds() * 1000L);
@@ -168,13 +160,8 @@
      */
     @Override
     public final boolean inDaylightTime(final Date date) {
-<<<<<<< HEAD
         final Observance observance = vTimeZone.getApplicableObservance(date.toInstant());
-        return (observance instanceof Daylight);
-=======
-        final Observance observance = vTimeZone.getApplicableObservance(new DateTime(date));
         return (observance instanceof Daylight && (!negativeDstSupported || !isNegativeOffset(observance)));
->>>>>>> c9e9367a
     }
 
     /**
