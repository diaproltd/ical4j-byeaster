--- conflicted
+++ resolved
@@ -33,11 +33,7 @@
 
     private final List<C> components;
 
-<<<<<<< HEAD
-    private final Filter<C> componentFilter;
-=======
     private final Predicate<T> componentPredicate;
->>>>>>> 2fc883c4
 
     public ComponentGroup(List<C> components, Uid uid) {
         this(components, uid, null);
@@ -46,18 +42,11 @@
     public ComponentGroup(List<C> components, Uid uid, RecurrenceId recurrenceId) {
         this.components = components;
 
-<<<<<<< HEAD
         Predicate<C> componentPredicate;
-        if (recurrenceId != null) {
-            componentPredicate = new HasPropertyRule<C>(uid).and(new HasPropertyRule<C>(recurrenceId));
-        } else {
-            componentPredicate = new HasPropertyRule<C>(uid);
-=======
         if (recurrenceId != null) {
             componentPredicate = new PropertyEqualToRule<T>(uid).and(new PropertyEqualToRule<>(recurrenceId));
         } else {
             componentPredicate = new PropertyEqualToRule<>(uid);
->>>>>>> 2fc883c4
         }
     }
 
@@ -67,13 +56,8 @@
      *
      * @return
      */
-<<<<<<< HEAD
     public List<C> getRevisions() {
-        return (List<C>) componentFilter.filter(components);
-=======
-    public ComponentList<T> getRevisions() {
-        return new ComponentList<T>(components.stream().filter(componentPredicate).collect(Collectors.toList()));
->>>>>>> 2fc883c4
+        return components.stream().filter(componentPredicate).collect(Collectors.toList());
     }
 
     /**
