/**
 * Copyright (c) 2012, Ben Fortuna
 * All rights reserved.
 *
 * Redistribution and use in source and binary forms, with or without
 * modification, are permitted provided that the following conditions
 * are met:
 *
 *  o Redistributions of source code must retain the above copyright
 * notice, this list of conditions and the following disclaimer.
 *
 *  o Redistributions in binary form must reproduce the above copyright
 * notice, this list of conditions and the following disclaimer in the
 * documentation and/or other materials provided with the distribution.
 *
 *  o Neither the name of Ben Fortuna nor the names of any other contributors
 * may be used to endorse or promote products derived from this software
 * without specific prior written permission.
 *
 * THIS SOFTWARE IS PROVIDED BY THE COPYRIGHT HOLDERS AND CONTRIBUTORS
 * "AS IS" AND ANY EXPRESS OR IMPLIED WARRANTIES, INCLUDING, BUT NOT
 * LIMITED TO, THE IMPLIED WARRANTIES OF MERCHANTABILITY AND FITNESS FOR
 * A PARTICULAR PURPOSE ARE DISCLAIMED. IN NO EVENT SHALL THE COPYRIGHT OWNER OR
 * CONTRIBUTORS BE LIABLE FOR ANY DIRECT, INDIRECT, INCIDENTAL, SPECIAL,
 * EXEMPLARY, OR CONSEQUENTIAL DAMAGES (INCLUDING, BUT NOT LIMITED TO,
 * PROCUREMENT OF SUBSTITUTE GOODS OR SERVICES; LOSS OF USE, DATA, OR
 * PROFITS; OR BUSINESS INTERRUPTION) HOWEVER CAUSED AND ON ANY THEORY OF
 * LIABILITY, WHETHER IN CONTRACT, STRICT LIABILITY, OR TORT (INCLUDING
 * NEGLIGENCE OR OTHERWISE) ARISING IN ANY WAY OUT OF THE USE OF THIS
 * SOFTWARE, EVEN IF ADVISED OF THE POSSIBILITY OF SUCH DAMAGE.
 */
package net.fortuna.ical4j.model;

import net.fortuna.ical4j.model.parameter.Value;
import net.fortuna.ical4j.model.property.*;
import net.fortuna.ical4j.util.Strings;
import net.fortuna.ical4j.validate.ValidationException;
import org.apache.commons.lang3.builder.EqualsBuilder;
import org.apache.commons.lang3.builder.HashCodeBuilder;
import org.jooq.lambda.Unchecked;

import java.io.Serializable;
import java.time.temporal.Temporal;
import java.time.temporal.TemporalAmount;
import java.util.*;
import java.util.stream.Collectors;

/**
 * $Id$ [Apr 5, 2004]
 * <p/>
 * Defines an iCalendar component. Subclasses of this class provide additional validation and typed values for specific
 * iCalendar components.
 *
 * @author Ben Fortuna
 */
public abstract class Component extends Content implements Serializable, PropertyContainer {

    private static final long serialVersionUID = 4943193483665822201L;

    /**
     * Component start token.
     */
    public static final String BEGIN = "BEGIN";

    /**
     * Component end token.
     */
    public static final String END = "END";

    /**
     * Component token.
     */
    public static final String PARTICIPANT = "PARTICIPANT";

    /**
     * Component token.
     */
    public static final String VLOCATION = "VLOCATION";

    /**
     * Component token.
     */
    public static final String VRESOURCE = "VRESOURCE";

    /**
     * Component token.
     */
    public static final String VEVENT = "VEVENT";

    /**
     * Component token.
     */
    public static final String VTODO = "VTODO";

    /**
     * Component token.
     */
    public static final String VJOURNAL = "VJOURNAL";

    /**
     * Component token.
     */
    public static final String VFREEBUSY = "VFREEBUSY";

    /**
     * Component token.
     */
    public static final String VTIMEZONE = "VTIMEZONE";

    /**
     * Component token.
     */
    public static final String VALARM = "VALARM";

    /**
     * Component token.
     */
    public static final String VAVAILABILITY = "VAVAILABILITY";

    /**
     * Component token.
     */
    public static final String VVENUE = "VVENUE";

    /**
     * Component token.
     */
    public static final String AVAILABLE = "AVAILABLE";

    /**
     * Prefix for non-standard components.
     */
    public static final String EXPERIMENTAL_PREFIX = "X-";

    private final String name;

    protected PropertyList properties;

    protected ComponentList<? extends Component> components;

    /**
     * Constructs a new component containing no properties.
     *
     * @param s a component name
     */
    protected Component(final String s) {
        this(s, new PropertyList(), new ComponentList<>());
    }

    protected Component(final String s, final PropertyList p) {
        this(s, p, new ComponentList<>());
    }

    /**
     * Constructor made protected to enforce the use of <code>ComponentFactory</code> for component instantiation.
     *
     * @param s component name
     * @param p a list of properties
     */
    protected Component(final String s, final PropertyList p, ComponentList<? extends Component> c) {
        this.name = s;
        this.properties = p;
        this.components = c;
    }

    /**
     * {@inheritDoc}
     */
    @Override
	public String toString() {
<<<<<<< HEAD
        return BEGIN + ':' + name + Strings.LINE_SEPARATOR + properties + components + END + ':' + name +
                Strings.LINE_SEPARATOR;
=======
        return BEGIN + ':' + name + Strings.LINE_SEPARATOR + properties + components + END + ':' + name
                + Strings.LINE_SEPARATOR;
>>>>>>> a37871a3
    }

    /**
     * @return Returns the name.
     */
    @Override
    public final String getName() {
        return name;
    }

    @Override
    public String getValue() {
        return properties.toString();
    }

    public <T extends Property> List<T> getProperties() {
        return PropertyContainer.super.getProperties();
    }

    /**
     * @return Returns the underlying property list.
     */
    @Override
    public final PropertyList getPropertyList() {
        return properties;
    }

    @Override
    public void setPropertyList(PropertyList properties) {
        this.properties = properties;
    }

    /**
     * Perform validation on a component and its properties.
     *
     * @throws ValidationException where the component is not in a valid state
     */
    public final void validate() throws ValidationException {
        validate(true);
    }

    /**
     * Perform validation on a component.
     *
     * @param recurse indicates whether to validate the component's properties
     * @throws ValidationException where the component is not in a valid state
     */
    public abstract void validate(final boolean recurse) throws ValidationException;

    /**
     * Invoke validation on the component properties in its current state.
     *
     * @throws ValidationException where any of the component properties is not in a valid state
     */
    protected final void validateProperties() throws ValidationException {
        for (final Property property : getProperties()) {
            property.validate();
        }
    }

    /**
     * {@inheritDoc}
     */
    @Override
	public boolean equals(final Object arg0) {
        if (arg0 instanceof Component) {
            final Component c = (Component) arg0;
            return new EqualsBuilder().append(getName(), c.getName())
                    .append(getProperties(), c.getProperties()).isEquals();
        }
        return super.equals(arg0);
    }

    /**
     * {@inheritDoc}
     */
    @Override
	public int hashCode() {
        return new HashCodeBuilder().append(getName()).append(getProperties())
                .toHashCode();
    }

    /**
     * Returns a new component factory used to create deep copies.
     * @return a component factory instance
     */
    protected abstract ComponentFactory<? extends Component> newFactory();

    /**
     * Create a (deep) copy of this component.
     * @return the component copy
     */
    public <T extends Component> T copy() {
        return (T) newFactory().createComponent(new PropertyList(getProperties().parallelStream()
                .map(Unchecked.function(Property::copy)).collect(Collectors.toList())));
    }

    /**
     * Calculates the recurrence set for this component using the specified period.
     * The recurrence set is derived from a combination of the component start date,
     * recurrence rules and dates, and exception rules and dates. Note that component
     * transparency and anniversary-style dates do not affect the resulting
     * intersection.
     *
     * <p>If an explicit DURATION is not specified, the effective duration of each
     * returned period is derived from the DTSTART and DTEND or DUE properties.
     * If the component has no DURATION, DTEND or DUE, the effective duration is set
     * to PT0S</p>
     *
     * NOTE: As a component may be defined in terms of floating date-time values (i.e. without a specific
     * timezone), when calculating a recurrence set we must explicitly provide an applicable timezone
     * for calculations.
     *
     * @param period a range that defines the boundary for calculations
     * @return a list of periods representing component occurrences within the specified boundary
     */
    public final <T extends Temporal> Set<Period<T>> calculateRecurrenceSet(final Period<T> period) {

        final Set<Period<T>> recurrenceSet = new TreeSet<>();

        final Optional<DtStart<T>> start = getProperty(Property.DTSTART);
        Optional<DateProperty<T>> end = getProperty(Property.DTEND);
        if (!end.isPresent()) {
            end = getProperty(Property.DUE);
        }
        Optional<Duration> duration = getProperty(Property.DURATION);

        // if no start date specified return empty list..
        if (!start.isPresent()) {
            return Collections.emptySet();
        }

        // if an explicit event duration is not specified, derive a value for recurring
        // periods from the end date..
        TemporalAmount rDuration;
        // if no end or duration specified, end date equals start date..
        if (!end.isPresent() && !duration.isPresent()) {
            rDuration = java.time.Duration.ZERO;
        } else if (!duration.isPresent()) {
            rDuration = TemporalAmountAdapter.between(start.get().getDate(), end.get().getDate()).getDuration();
        } else {
            rDuration = duration.get().getDuration();
        }

        // add recurrence dates..
        List<Property> rDates = getProperties(Property.RDATE);
        for (Property p : rDates) {
            Optional<Value> value = p.getParameter(Parameter.VALUE);
            if (value.equals(Optional.of(Value.PERIOD))) {
                recurrenceSet.addAll(((RDate<T>) p).getPeriods().orElse(Collections.emptySet()).parallelStream()
                        .filter(period::intersects).collect(Collectors.toList()));
            } else {
                recurrenceSet.addAll(((DateListProperty<T>) p).getDates().parallelStream()
                        .filter(period::includes).map(d -> new Period<>(d, rDuration)).collect(Collectors.toList()));
            }
        }

        // allow for recurrence rules that start prior to the specified period
        // but still intersect with it..
        final T startMinusDuration = (T) period.getStart().minus(rDuration);

        // add recurrence rules..
        List<Property> rRules = getProperties(Property.RRULE);
        if (!rRules.isEmpty()) {
            recurrenceSet.addAll(rRules.stream().map(r -> ((RRule) r).getRecur().getDates(start.get().getDate(),
                    startMinusDuration, period.getEnd())).flatMap(List<T>::stream)
                    .map(rruleDate -> new Period<T>(rruleDate, rDuration)).collect(Collectors.toList()));
        } else {
            // add initial instance if intersection with the specified period..
            Period<T> startPeriod;
            if (end.isPresent()) {
                startPeriod = new Period<>(start.get().getDate(), end.get().getDate());
            } else {
                /*
                 * PeS: Anniversary type has no DTEND nor DUR, define DUR
                 * locally, otherwise we get NPE
                 */
                startPeriod = duration.map(value -> new Period<>(start.get().getDate(), value.getDuration())).orElseGet(
                        () -> new Period<>(start.get().getDate(), new Duration(rDuration).getDuration()));
            }
            if (period.intersects(startPeriod)) {
                recurrenceSet.add(startPeriod);
            }
        }

        // subtract exception dates..
        List<Property> exDateProps = getProperties(Property.EXDATE);
        List<Temporal> exDates = exDateProps.stream().map(p -> ((DateListProperty<T>) p).getDates())
                .flatMap(List<T>::stream).collect(Collectors.toList());

        recurrenceSet.removeIf(recurrence -> exDates.contains(recurrence.getStart()));

        // subtract exception rules..
        List<Property> exRules = getProperties(Property.EXRULE);
        List<Object> exRuleDates = exRules.stream().map(e -> ((ExRule) e).getRecur().getDates(start.get().getDate(),
                period)).flatMap(List<T>::stream).collect(Collectors.toList());

        recurrenceSet.removeIf(recurrence -> exRuleDates.contains(recurrence.getStart()));

        // set a link to the origin
        recurrenceSet.forEach( p -> p.setComponent(this));

        return recurrenceSet;
    }
}<|MERGE_RESOLUTION|>--- conflicted
+++ resolved
@@ -168,13 +168,8 @@
      */
     @Override
 	public String toString() {
-<<<<<<< HEAD
-        return BEGIN + ':' + name + Strings.LINE_SEPARATOR + properties + components + END + ':' + name +
-                Strings.LINE_SEPARATOR;
-=======
         return BEGIN + ':' + name + Strings.LINE_SEPARATOR + properties + components + END + ':' + name
                 + Strings.LINE_SEPARATOR;
->>>>>>> a37871a3
     }
 
     /**
