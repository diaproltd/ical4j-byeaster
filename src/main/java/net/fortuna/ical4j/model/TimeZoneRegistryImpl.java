/**
 * Copyright (c) 2012, Ben Fortuna
 * All rights reserved.
 *
 * Redistribution and use in source and binary forms, with or without
 * modification, are permitted provided that the following conditions
 * are met:
 *
 *  o Redistributions of source code must retain the above copyright
 * notice, this list of conditions and the following disclaimer.
 *
 *  o Redistributions in binary form must reproduce the above copyright
 * notice, this list of conditions and the following disclaimer in the
 * documentation and/or other materials provided with the distribution.
 *
 *  o Neither the name of Ben Fortuna nor the names of any other contributors
 * may be used to endorse or promote products derived from this software
 * without specific prior written permission.
 *
 * THIS SOFTWARE IS PROVIDED BY THE COPYRIGHT HOLDERS AND CONTRIBUTORS
 * "AS IS" AND ANY EXPRESS OR IMPLIED WARRANTIES, INCLUDING, BUT NOT
 * LIMITED TO, THE IMPLIED WARRANTIES OF MERCHANTABILITY AND FITNESS FOR
 * A PARTICULAR PURPOSE ARE DISCLAIMED. IN NO EVENT SHALL THE COPYRIGHT OWNER OR
 * CONTRIBUTORS BE LIABLE FOR ANY DIRECT, INDIRECT, INCIDENTAL, SPECIAL,
 * EXEMPLARY, OR CONSEQUENTIAL DAMAGES (INCLUDING, BUT NOT LIMITED TO,
 * PROCUREMENT OF SUBSTITUTE GOODS OR SERVICES; LOSS OF USE, DATA, OR
 * PROFITS; OR BUSINESS INTERRUPTION) HOWEVER CAUSED AND ON ANY THEORY OF
 * LIABILITY, WHETHER IN CONTRACT, STRICT LIABILITY, OR TORT (INCLUDING
 * NEGLIGENCE OR OTHERWISE) ARISING IN ANY WAY OUT OF THE USE OF THIS
 * SOFTWARE, EVEN IF ADVISED OF THE POSSIBILITY OF SUCH DAMAGE.
 */
package net.fortuna.ical4j.model;

<<<<<<< HEAD
import java.io.IOException;
import java.net.InetSocketAddress;
import java.net.Proxy;
import java.net.URLConnection;
import java.net.URL;
import java.util.Map;
import java.util.Properties;
import java.util.concurrent.ConcurrentHashMap;
import java.util.regex.Matcher;
import java.util.regex.Pattern;

=======
>>>>>>> 3828add5
import net.fortuna.ical4j.data.CalendarBuilder;
import net.fortuna.ical4j.data.ParserException;
import net.fortuna.ical4j.model.component.VTimeZone;
import net.fortuna.ical4j.model.property.TzUrl;
import net.fortuna.ical4j.util.CompatibilityHints;
import net.fortuna.ical4j.util.Configurator;
import net.fortuna.ical4j.util.ResourceLoader;
import org.slf4j.Logger;
import org.slf4j.LoggerFactory;

import java.io.IOException;
import java.io.InputStream;
import java.net.URL;
import java.util.Map;
import java.util.Properties;
import java.util.concurrent.ConcurrentHashMap;
import java.util.regex.Matcher;
import java.util.regex.Pattern;

/**
 * $Id$
 * <p/>
 * Created on 18/09/2005
 * <p/>
 * The default implementation of a <code>TimeZoneRegistry</code>. This implementation will search the classpath for
 * applicable VTimeZone definitions used to back the provided TimeZone instances.
 *
 * @author Ben Fortuna
 */
public class TimeZoneRegistryImpl implements TimeZoneRegistry {

    private static final String DEFAULT_RESOURCE_PREFIX = "zoneinfo/";

    private static final Pattern TZ_ID_SUFFIX = Pattern.compile("(?<=/)[^/]*/[^/]*$");

    private static final String UPDATE_ENABLED = "net.fortuna.ical4j.timezone.update.enabled";
    private static final String UPDATE_CONNECT_TIMEOUT = "net.fortuna.ical4j.timezone.update.timeout.connect";
    private static final String UPDATE_READ_TIMEOUT = "net.fortuna.ical4j.timezone.update.timeout.read";
    private static final String UPDATE_PROXY_ENABLED = "net.fortuna.ical4j.timezone.update.proxy.enabled";
    private static final String UPDATE_PROXY_TYPE = "net.fortuna.ical4j.timezone.update.proxy.type";
    private static final String UPDATE_PROXY_HOST = "net.fortuna.ical4j.timezone.update.proxy.host";
    private static final String UPDATE_PROXY_PORT = "net.fortuna.ical4j.timezone.update.proxy.port";

    private static Proxy proxy = null;

    private static final Map<String, TimeZone> DEFAULT_TIMEZONES = new ConcurrentHashMap<String, TimeZone>();

    private static final Properties ALIASES = new Properties();

    static {
        InputStream aliasInputStream = null;
        try {
            aliasInputStream = ResourceLoader.getResourceAsStream("net/fortuna/ical4j/model/tz.alias");
            ALIASES.load(aliasInputStream);
        } catch (IOException ioe) {
            LoggerFactory.getLogger(TimeZoneRegistryImpl.class).warn(
                    "Error loading timezone aliases: " + ioe.getMessage());
        } finally {
            if (aliasInputStream != null) {
                try {
                    aliasInputStream.close();
                } catch (IOException e) {
                    LoggerFactory.getLogger(TimeZoneRegistryImpl.class).warn(
                            "Error closing resource stream: " + e.getMessage());
                }
            }
        }

        try {
            aliasInputStream = ResourceLoader.getResourceAsStream("tz.alias");
        	ALIASES.load(aliasInputStream);
        } catch (Exception e) {
            LoggerFactory.getLogger(TimeZoneRegistryImpl.class).debug(
        			"Error loading custom timezone aliases: " + e.getMessage());
        } finally {
            if (aliasInputStream != null) {
                try {
                    aliasInputStream.close();
                } catch (IOException e) {
                    LoggerFactory.getLogger(TimeZoneRegistryImpl.class).warn(
                            "Error closing resource stream: " + e.getMessage());
                }
            }
        }
        try {
            if ("true".equals(Configurator.getProperty(UPDATE_PROXY_ENABLED))) {
                final Proxy.Type type = Proxy.Type.valueOf(Configurator.getProperty(UPDATE_PROXY_TYPE));
                final String proxyHost = Configurator.getProperty(UPDATE_PROXY_HOST);
                final int proxyPort = Integer.parseInt(Configurator.getProperty(UPDATE_PROXY_PORT));
                proxy = new Proxy(type, new InetSocketAddress(proxyHost, proxyPort));
            }
        }
        catch (Throwable e) {
            LogFactory.getLog(TimeZoneRegistryImpl.class).debug(
                    "Error loading proxy server configuration: " + e.getMessage());
        }
    }

    private Map<String, TimeZone> timezones;

    private String resourcePrefix;

    /**
     * Default constructor.
     */
    public TimeZoneRegistryImpl() {
        this(DEFAULT_RESOURCE_PREFIX);
    }

    /**
     * Creates a new instance using the specified resource prefix.
     *
     * @param resourcePrefix a prefix prepended to classpath resource lookups for default timezones
     */
    public TimeZoneRegistryImpl(final String resourcePrefix) {
        this.resourcePrefix = resourcePrefix;
        timezones = new ConcurrentHashMap<String, TimeZone>();
    }

    /**
     * {@inheritDoc}
     */
    public final void register(final TimeZone timezone) {
        // for now we only apply updates to included definitions by default..
        register(timezone, false);
    }

    /**
     * {@inheritDoc}
     */
    public final void register(final TimeZone timezone, boolean update) {
        if (update) {
            // load any available updates for the timezone..
            timezones.put(timezone.getID(), new TimeZone(updateDefinition(timezone.getVTimeZone())));
        } else {
            timezones.put(timezone.getID(), timezone);
        }
    }

    /**
     * {@inheritDoc}
     */
    public final void clear() {
        timezones.clear();
    }

    /**
     * {@inheritDoc}
     */
    public final TimeZone getTimeZone(final String id) {
<<<<<<< HEAD
    	if (id == null) {
    		return null;
    	}
=======
        if (id == null) {
            return null;
        }
>>>>>>> 3828add5

        TimeZone timezone = timezones.get(id);
        if (timezone == null) {
            timezone = DEFAULT_TIMEZONES.get(id);
            if (timezone == null) {
                // if timezone not found with identifier, try loading an alias..
                final String alias = ALIASES.getProperty(id);
                if (alias != null) {
                    return getTimeZone(alias);
                } else {
                    synchronized (DEFAULT_TIMEZONES) {
                        // check again as it may be loaded now..
                        timezone = DEFAULT_TIMEZONES.get(id);
                        if (timezone == null) {
                            try {
                                final VTimeZone vTimeZone = loadVTimeZone(id);
                                if (vTimeZone != null) {
                                    // XXX: temporary kludge..
                                    // ((TzId) vTimeZone.getProperties().getProperty(Property.TZID)).setValue(id);
                                    timezone = new TimeZone(vTimeZone);
                                    DEFAULT_TIMEZONES.put(timezone.getID(), timezone);
                                } else if (CompatibilityHints.isHintEnabled(CompatibilityHints.KEY_RELAXED_PARSING)) {
                                    // strip global part of id and match on default tz..
                                    Matcher matcher = TZ_ID_SUFFIX.matcher(id);
                                    if (matcher.find()) {
                                        return getTimeZone(matcher.group());
                                    }
                                }
                            } catch (Exception e) {
                                Logger log = LoggerFactory.getLogger(TimeZoneRegistryImpl.class);
                                log.warn("Error occurred loading VTimeZone", e);
                            }
                        }
                    }
                }
            }
        }
        return timezone;
    }

    /**
     * Loads an existing VTimeZone from the classpath corresponding to the specified Java timezone.
     */
    private VTimeZone loadVTimeZone(final String id) throws IOException, ParserException {
        final URL resource = ResourceLoader.getResource(resourcePrefix + id + ".ics");
        if (resource != null) {
            final CalendarBuilder builder = new CalendarBuilder();
            final Calendar calendar = builder.build(resource.openStream());
            final VTimeZone vTimeZone = (VTimeZone) calendar.getComponent(Component.VTIMEZONE);
            // load any available updates for the timezone.. can be explicility disabled via configuration
            if (!"false".equals(Configurator.getProperty(UPDATE_ENABLED))) {
                return updateDefinition(vTimeZone);
            }
            return vTimeZone;
        }
        return null;
    }

    /**
     * @param vTimeZone
     * @return
     */
    private VTimeZone updateDefinition(VTimeZone vTimeZone) {
        final TzUrl tzUrl = vTimeZone.getTimeZoneUrl();
        if (tzUrl != null) {
            try {
                final String connectTimeoutProperty = Configurator.getProperty(UPDATE_CONNECT_TIMEOUT);
                final String readTimeoutProperty = Configurator.getProperty(UPDATE_READ_TIMEOUT);

                final int connectTimeout = connectTimeoutProperty != null ? Integer.parseInt(connectTimeoutProperty) : 0;
                final int readTimeout = readTimeoutProperty != null ? Integer.parseInt(readTimeoutProperty) : 0;

                URLConnection connection;
                URL url = tzUrl.getUri().toURL();

                if ("true".equals(Configurator.getProperty(UPDATE_PROXY_ENABLED)) && proxy != null) {
                    connection = url.openConnection(proxy);
                }
                else {
                    connection = url.openConnection();
                }

                connection.setConnectTimeout(connectTimeout);
                connection.setReadTimeout(readTimeout);

                final CalendarBuilder builder = new CalendarBuilder();

                final Calendar calendar = builder.build(connection.getInputStream());
                final VTimeZone updatedVTimeZone = (VTimeZone) calendar.getComponent(Component.VTIMEZONE);
                if (updatedVTimeZone != null) {
                    return updatedVTimeZone;
                }
            } catch (Exception e) {
                Logger log = LoggerFactory.getLogger(TimeZoneRegistryImpl.class);
                log.warn("Unable to retrieve updates for timezone: " + vTimeZone.getTimeZoneId().getValue(), e);
            }
        }
        return vTimeZone;
    }
}<|MERGE_RESOLUTION|>--- conflicted
+++ resolved
@@ -31,7 +31,6 @@
  */
 package net.fortuna.ical4j.model;
 
-<<<<<<< HEAD
 import java.io.IOException;
 import java.net.InetSocketAddress;
 import java.net.Proxy;
@@ -43,8 +42,6 @@
 import java.util.regex.Matcher;
 import java.util.regex.Pattern;
 
-=======
->>>>>>> 3828add5
 import net.fortuna.ical4j.data.CalendarBuilder;
 import net.fortuna.ical4j.data.ParserException;
 import net.fortuna.ical4j.model.component.VTimeZone;
@@ -195,15 +192,9 @@
      * {@inheritDoc}
      */
     public final TimeZone getTimeZone(final String id) {
-<<<<<<< HEAD
     	if (id == null) {
     		return null;
     	}
-=======
-        if (id == null) {
-            return null;
-        }
->>>>>>> 3828add5
 
         TimeZone timezone = timezones.get(id);
         if (timezone == null) {
