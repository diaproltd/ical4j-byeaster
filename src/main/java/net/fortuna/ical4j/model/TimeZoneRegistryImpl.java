/**
 * Copyright (c) 2012, Ben Fortuna
 * All rights reserved.
 *
 * Redistribution and use in source and binary forms, with or without
 * modification, are permitted provided that the following conditions
 * are met:
 *
 *  o Redistributions of source code must retain the above copyright
 * notice, this list of conditions and the following disclaimer.
 *
 *  o Redistributions in binary form must reproduce the above copyright
 * notice, this list of conditions and the following disclaimer in the
 * documentation and/or other materials provided with the distribution.
 *
 *  o Neither the name of Ben Fortuna nor the names of any other contributors
 * may be used to endorse or promote products derived from this software
 * without specific prior written permission.
 *
 * THIS SOFTWARE IS PROVIDED BY THE COPYRIGHT HOLDERS AND CONTRIBUTORS
 * "AS IS" AND ANY EXPRESS OR IMPLIED WARRANTIES, INCLUDING, BUT NOT
 * LIMITED TO, THE IMPLIED WARRANTIES OF MERCHANTABILITY AND FITNESS FOR
 * A PARTICULAR PURPOSE ARE DISCLAIMED. IN NO EVENT SHALL THE COPYRIGHT OWNER OR
 * CONTRIBUTORS BE LIABLE FOR ANY DIRECT, INDIRECT, INCIDENTAL, SPECIAL,
 * EXEMPLARY, OR CONSEQUENTIAL DAMAGES (INCLUDING, BUT NOT LIMITED TO,
 * PROCUREMENT OF SUBSTITUTE GOODS OR SERVICES; LOSS OF USE, DATA, OR
 * PROFITS; OR BUSINESS INTERRUPTION) HOWEVER CAUSED AND ON ANY THEORY OF
 * LIABILITY, WHETHER IN CONTRACT, STRICT LIABILITY, OR TORT (INCLUDING
 * NEGLIGENCE OR OTHERWISE) ARISING IN ANY WAY OUT OF THE USE OF THIS
 * SOFTWARE, EVEN IF ADVISED OF THE POSSIBILITY OF SUCH DAMAGE.
 */
package net.fortuna.ical4j.model;

<<<<<<< HEAD
=======
import java.io.IOException;
import java.io.InputStream;
import java.net.URL;
import java.util.Map;
import java.util.Properties;
import java.util.concurrent.ConcurrentHashMap;
import java.util.regex.Matcher;
import java.util.regex.Pattern;

>>>>>>> 54bfbabe
import net.fortuna.ical4j.data.CalendarBuilder;
import net.fortuna.ical4j.data.ParserException;
import net.fortuna.ical4j.model.component.VTimeZone;
import net.fortuna.ical4j.model.property.TzUrl;
import net.fortuna.ical4j.util.CompatibilityHints;
import net.fortuna.ical4j.util.Configurator;
import net.fortuna.ical4j.util.ResourceLoader;
import org.slf4j.Logger;
import org.slf4j.LoggerFactory;

import java.io.IOException;
import java.net.URL;
import java.util.Map;
import java.util.Properties;
import java.util.concurrent.ConcurrentHashMap;
import java.util.regex.Matcher;
import java.util.regex.Pattern;

/**
 * $Id$
 * <p/>
 * Created on 18/09/2005
 * <p/>
 * The default implementation of a <code>TimeZoneRegistry</code>. This implementation will search the classpath for
 * applicable VTimeZone definitions used to back the provided TimeZone instances.
 *
 * @author Ben Fortuna
 */
public class TimeZoneRegistryImpl implements TimeZoneRegistry {

    private static final String DEFAULT_RESOURCE_PREFIX = "zoneinfo/";

    private static final Pattern TZ_ID_SUFFIX = Pattern.compile("(?<=/)[^/]*/[^/]*$");

    private static final String UPDATE_ENABLED = "net.fortuna.ical4j.timezone.update.enabled";

    private static final Map<String, TimeZone> DEFAULT_TIMEZONES = new ConcurrentHashMap<String, TimeZone>();

    private static final Properties ALIASES = new Properties();

    static {
        InputStream aliasInputStream = null;
        try {
<<<<<<< HEAD
            ALIASES.load(ResourceLoader.getResourceAsStream("net/fortuna/ical4j/model/tz.alias"));
        } catch (IOException ioe) {
            LoggerFactory.getLogger(TimeZoneRegistryImpl.class).warn(
=======
            aliasInputStream = ResourceLoader.getResourceAsStream("net/fortuna/ical4j/model/tz.alias");
            ALIASES.load(aliasInputStream);
        } catch (IOException ioe) {
            LogFactory.getLog(TimeZoneRegistryImpl.class).warn(
>>>>>>> 54bfbabe
                    "Error loading timezone aliases: " + ioe.getMessage());
        } finally {
            if (aliasInputStream != null) {
                try {
                    aliasInputStream.close();
                } catch (IOException e) {
                    LogFactory.getLog(TimeZoneRegistryImpl.class).warn(
                            "Error closing resource stream: " + e.getMessage());
                }
            }
        }

        try {
<<<<<<< HEAD
            ALIASES.load(ResourceLoader.getResourceAsStream("tz.alias"));
        } catch (Exception e) {
            LoggerFactory.getLogger(TimeZoneRegistryImpl.class).debug(
                    "Error loading custom timezone aliases: " + e.getMessage());
=======
            aliasInputStream = ResourceLoader.getResourceAsStream("tz.alias");
        	ALIASES.load(aliasInputStream);
        } catch (Exception e) {
        	LogFactory.getLog(TimeZoneRegistryImpl.class).debug(
        			"Error loading custom timezone aliases: " + e.getMessage());
        } finally {
            if (aliasInputStream != null) {
                try {
                    aliasInputStream.close();
                } catch (IOException e) {
                    LogFactory.getLog(TimeZoneRegistryImpl.class).warn(
                            "Error closing resource stream: " + e.getMessage());
                }
            }
>>>>>>> 54bfbabe
        }
    }

    private Map<String, TimeZone> timezones;

    private String resourcePrefix;

    /**
     * Default constructor.
     */
    public TimeZoneRegistryImpl() {
        this(DEFAULT_RESOURCE_PREFIX);
    }

    /**
     * Creates a new instance using the specified resource prefix.
     *
     * @param resourcePrefix a prefix prepended to classpath resource lookups for default timezones
     */
    public TimeZoneRegistryImpl(final String resourcePrefix) {
        this.resourcePrefix = resourcePrefix;
        timezones = new ConcurrentHashMap<String, TimeZone>();
    }

    /**
     * {@inheritDoc}
     */
    public final void register(final TimeZone timezone) {
        // for now we only apply updates to included definitions by default..
        register(timezone, false);
    }

    /**
     * {@inheritDoc}
     */
    public final void register(final TimeZone timezone, boolean update) {
        if (update) {
            // load any available updates for the timezone..
            timezones.put(timezone.getID(), new TimeZone(updateDefinition(timezone.getVTimeZone())));
        } else {
            timezones.put(timezone.getID(), timezone);
        }
    }

    /**
     * {@inheritDoc}
     */
    public final void clear() {
        timezones.clear();
    }

    /**
     * {@inheritDoc}
     */
    public final TimeZone getTimeZone(final String id) {
        if (id == null) {
            return null;
        }

        TimeZone timezone = timezones.get(id);
        if (timezone == null) {
            timezone = DEFAULT_TIMEZONES.get(id);
            if (timezone == null) {
                // if timezone not found with identifier, try loading an alias..
                final String alias = ALIASES.getProperty(id);
                if (alias != null) {
                    return getTimeZone(alias);
                } else {
                    synchronized (DEFAULT_TIMEZONES) {
                        // check again as it may be loaded now..
                        timezone = DEFAULT_TIMEZONES.get(id);
                        if (timezone == null) {
                            try {
                                final VTimeZone vTimeZone = loadVTimeZone(id);
                                if (vTimeZone != null) {
                                    // XXX: temporary kludge..
                                    // ((TzId) vTimeZone.getProperties().getProperty(Property.TZID)).setValue(id);
                                    timezone = new TimeZone(vTimeZone);
                                    DEFAULT_TIMEZONES.put(timezone.getID(), timezone);
                                } else if (CompatibilityHints.isHintEnabled(CompatibilityHints.KEY_RELAXED_PARSING)) {
                                    // strip global part of id and match on default tz..
                                    Matcher matcher = TZ_ID_SUFFIX.matcher(id);
                                    if (matcher.find()) {
                                        return getTimeZone(matcher.group());
                                    }
                                }
                            } catch (Exception e) {
                                Logger log = LoggerFactory.getLogger(TimeZoneRegistryImpl.class);
                                log.warn("Error occurred loading VTimeZone", e);
                            }
                        }
                    }
                }
            }
        }
        return timezone;
    }

    /**
     * Loads an existing VTimeZone from the classpath corresponding to the specified Java timezone.
     */
    private VTimeZone loadVTimeZone(final String id) throws IOException, ParserException {
        final URL resource = ResourceLoader.getResource(resourcePrefix + id + ".ics");
        if (resource != null) {
            final CalendarBuilder builder = new CalendarBuilder();
            final Calendar calendar = builder.build(resource.openStream());
            final VTimeZone vTimeZone = (VTimeZone) calendar.getComponent(Component.VTIMEZONE);
            // load any available updates for the timezone.. can be explicility disabled via configuration
            if (!"false".equals(Configurator.getProperty(UPDATE_ENABLED))) {
                return updateDefinition(vTimeZone);
            }
            return vTimeZone;
        }
        return null;
    }

    /**
     * @param vTimeZone
     * @return
     */
    private VTimeZone updateDefinition(VTimeZone vTimeZone) {
        final TzUrl tzUrl = vTimeZone.getTimeZoneUrl();
        if (tzUrl != null) {
            try {
                final CalendarBuilder builder = new CalendarBuilder();
                final Calendar calendar = builder.build(tzUrl.getUri().toURL().openStream());
                final VTimeZone updatedVTimeZone = (VTimeZone) calendar.getComponent(Component.VTIMEZONE);
                if (updatedVTimeZone != null) {
                    return updatedVTimeZone;
                }
            } catch (Exception e) {
                Logger log = LoggerFactory.getLogger(TimeZoneRegistryImpl.class);
                log.warn("Unable to retrieve updates for timezone: " + vTimeZone.getTimeZoneId().getValue(), e);
            }
        }
        return vTimeZone;
    }
}<|MERGE_RESOLUTION|>--- conflicted
+++ resolved
@@ -31,10 +31,7 @@
  */
 package net.fortuna.ical4j.model;
 
-<<<<<<< HEAD
-=======
 import java.io.IOException;
-import java.io.InputStream;
 import java.net.URL;
 import java.util.Map;
 import java.util.Properties;
@@ -42,7 +39,6 @@
 import java.util.regex.Matcher;
 import java.util.regex.Pattern;
 
->>>>>>> 54bfbabe
 import net.fortuna.ical4j.data.CalendarBuilder;
 import net.fortuna.ical4j.data.ParserException;
 import net.fortuna.ical4j.model.component.VTimeZone;
@@ -86,16 +82,10 @@
     static {
         InputStream aliasInputStream = null;
         try {
-<<<<<<< HEAD
-            ALIASES.load(ResourceLoader.getResourceAsStream("net/fortuna/ical4j/model/tz.alias"));
-        } catch (IOException ioe) {
-            LoggerFactory.getLogger(TimeZoneRegistryImpl.class).warn(
-=======
             aliasInputStream = ResourceLoader.getResourceAsStream("net/fortuna/ical4j/model/tz.alias");
             ALIASES.load(aliasInputStream);
         } catch (IOException ioe) {
-            LogFactory.getLog(TimeZoneRegistryImpl.class).warn(
->>>>>>> 54bfbabe
+            LoggerFactory.getLogger(TimeZoneRegistryImpl.class).warn(
                     "Error loading timezone aliases: " + ioe.getMessage());
         } finally {
             if (aliasInputStream != null) {
@@ -109,27 +99,20 @@
         }
 
         try {
-<<<<<<< HEAD
-            ALIASES.load(ResourceLoader.getResourceAsStream("tz.alias"));
-        } catch (Exception e) {
-            LoggerFactory.getLogger(TimeZoneRegistryImpl.class).debug(
-                    "Error loading custom timezone aliases: " + e.getMessage());
-=======
             aliasInputStream = ResourceLoader.getResourceAsStream("tz.alias");
         	ALIASES.load(aliasInputStream);
         } catch (Exception e) {
-        	LogFactory.getLog(TimeZoneRegistryImpl.class).debug(
+            LoggerFactory.getLogger(TimeZoneRegistryImpl.class).debug(
         			"Error loading custom timezone aliases: " + e.getMessage());
         } finally {
             if (aliasInputStream != null) {
                 try {
                     aliasInputStream.close();
                 } catch (IOException e) {
-                    LogFactory.getLog(TimeZoneRegistryImpl.class).warn(
+                    LoggerFactory.getLogger(TimeZoneRegistryImpl.class).warn(
                             "Error closing resource stream: " + e.getMessage());
                 }
             }
->>>>>>> 54bfbabe
         }
     }
 
