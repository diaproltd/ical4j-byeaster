/**
 * Copyright (c) 2012, Ben Fortuna
 * All rights reserved.
 *
 * Redistribution and use in source and binary forms, with or without
 * modification, are permitted provided that the following conditions
 * are met:
 *
 *  o Redistributions of source code must retain the above copyright
 * notice, this list of conditions and the following disclaimer.
 *
 *  o Redistributions in binary form must reproduce the above copyright
 * notice, this list of conditions and the following disclaimer in the
 * documentation and/or other materials provided with the distribution.
 *
 *  o Neither the name of Ben Fortuna nor the names of any other contributors
 * may be used to endorse or promote products derived from this software
 * without specific prior written permission.
 *
 * THIS SOFTWARE IS PROVIDED BY THE COPYRIGHT HOLDERS AND CONTRIBUTORS
 * "AS IS" AND ANY EXPRESS OR IMPLIED WARRANTIES, INCLUDING, BUT NOT
 * LIMITED TO, THE IMPLIED WARRANTIES OF MERCHANTABILITY AND FITNESS FOR
 * A PARTICULAR PURPOSE ARE DISCLAIMED. IN NO EVENT SHALL THE COPYRIGHT OWNER OR
 * CONTRIBUTORS BE LIABLE FOR ANY DIRECT, INDIRECT, INCIDENTAL, SPECIAL,
 * EXEMPLARY, OR CONSEQUENTIAL DAMAGES (INCLUDING, BUT NOT LIMITED TO,
 * PROCUREMENT OF SUBSTITUTE GOODS OR SERVICES; LOSS OF USE, DATA, OR
 * PROFITS; OR BUSINESS INTERRUPTION) HOWEVER CAUSED AND ON ANY THEORY OF
 * LIABILITY, WHETHER IN CONTRACT, STRICT LIABILITY, OR TORT (INCLUDING
 * NEGLIGENCE OR OTHERWISE) ARISING IN ANY WAY OUT OF THE USE OF THIS
 * SOFTWARE, EVEN IF ADVISED OF THE POSSIBILITY OF SUCH DAMAGE.
 */
package net.fortuna.ical4j.model;

import net.fortuna.ical4j.transform.recurrence.*;
import net.fortuna.ical4j.util.CompatibilityHints;
import net.fortuna.ical4j.util.Configurator;
import org.slf4j.Logger;
import org.slf4j.LoggerFactory;

import java.io.IOException;
import java.io.Serializable;
import java.time.LocalDate;
import java.time.chrono.Chronology;
import java.time.temporal.*;
import java.util.*;

/**
 * $Id$ [18-Apr-2004]
 *
 * <pre>
 *     3.3.10.  Recurrence Rule
 *
 *    Value Name:  RECUR
 *
 *    Purpose:  This value type is used to identify properties that contain
 *       a recurrence rule specification.
 *
 *    Format Definition:  This value type is defined by the following
 *       notation:
 *
 *        recur           = recur-rule-part *( ";" recur-rule-part )
 *                        ;
 *                        ; The rule parts are not ordered in any
 *                        ; particular sequence.
 *                        ;
 *                        ; The FREQ rule part is REQUIRED,
 *                        ; but MUST NOT occur more than once.
 *                        ;
 *                        ; The UNTIL or COUNT rule parts are OPTIONAL,
 *                        ; but they MUST NOT occur in the same 'recur'.
 *                        ;
 *
 *                        ; The other rule parts are OPTIONAL,
 *                        ; but MUST NOT occur more than once.
 *
 *        recur-rule-part = ( "FREQ" "=" freq )
 *                        / ( "UNTIL" "=" enddate )
 *                        / ( "COUNT" "=" 1*DIGIT )
 *                        / ( "INTERVAL" "=" 1*DIGIT )
 *                        / ( "BYSECOND" "=" byseclist )
 *                        / ( "BYMINUTE" "=" byminlist )
 *                        / ( "BYHOUR" "=" byhrlist )
 *                        / ( "BYDAY" "=" bywdaylist )
 *                        / ( "BYMONTHDAY" "=" bymodaylist )
 *                        / ( "BYYEARDAY" "=" byyrdaylist )
 *                        / ( "BYWEEKNO" "=" bywknolist )
 *                        / ( "BYMONTH" "=" bymolist )
 *                        / ( "BYSETPOS" "=" bysplist )
 *                        / ( "WKST" "=" weekday )
 *
 *        freq        = "SECONDLY" / "MINUTELY" / "HOURLY" / "DAILY"
 *                    / "WEEKLY" / "MONTHLY" / "YEARLY"
 *
 *        enddate     = date / date-time
 *
 *        byseclist   = ( seconds *("," seconds) )
 *
 *        seconds     = 1*2DIGIT       ;0 to 60
 *
 *        byminlist   = ( minutes *("," minutes) )
 *
 *        minutes     = 1*2DIGIT       ;0 to 59
 *
 *        byhrlist    = ( hour *("," hour) )
 *
 *        hour        = 1*2DIGIT       ;0 to 23
 *
 *        bywdaylist  = ( weekdaynum *("," weekdaynum) )
 *
 *        weekdaynum  = [[plus / minus] ordwk] weekday
 *
 *        plus        = "+"
 *
 *        minus       = "-"
 *
 *        ordwk       = 1*2DIGIT       ;1 to 53
 *
 *        weekday     = "SU" / "MO" / "TU" / "WE" / "TH" / "FR" / "SA"
 *        ;Corresponding to SUNDAY, MONDAY, TUESDAY, WEDNESDAY, THURSDAY,
 *        ;FRIDAY, and SATURDAY days of the week.
 *
 *        bymodaylist = ( monthdaynum *("," monthdaynum) )
 *
 *        monthdaynum = [plus / minus] ordmoday
 *
 *        ordmoday    = 1*2DIGIT       ;1 to 31
 *
 *        byyrdaylist = ( yeardaynum *("," yeardaynum) )
 *
 *        yeardaynum  = [plus / minus] ordyrday
 *
 *        ordyrday    = 1*3DIGIT      ;1 to 366
 *
 *        bywknolist  = ( weeknum *("," weeknum) )
 *
 *        weeknum     = [plus / minus] ordwk
 *
 *        bymolist    = ( monthnum *("," monthnum) )
 *
 *        monthnum    = 1*2DIGIT       ;1 to 12
 *
 *        bysplist    = ( setposday *("," setposday) )
 *
 *        setposday   = yeardaynum
 * </pre>
 *
 * @author Ben Fortuna
 * @version 2.0
 */
public class Recur<T extends Temporal> implements Serializable {

    private static final long serialVersionUID = -7333226591784095142L;

    private static final String FREQ = "FREQ";

    private static final String UNTIL = "UNTIL";

    private static final String COUNT = "COUNT";

    private static final String INTERVAL = "INTERVAL";

    private static final String BYSECOND = "BYSECOND";

    private static final String BYMINUTE = "BYMINUTE";

    private static final String BYHOUR = "BYHOUR";

    private static final String BYDAY = "BYDAY";

    private static final String BYMONTHDAY = "BYMONTHDAY";

    private static final String BYYEARDAY = "BYYEARDAY";

    private static final String BYWEEKNO = "BYWEEKNO";

    private static final String BYMONTH = "BYMONTH";

    private static final String BYSETPOS = "BYSETPOS";

    private static final String WKST = "WKST";

    private static final String RSCALE = "RSCALE";

    private static final String SKIP = "SKIP";

    public enum RScale {

        JAPANESE("Japanese"),
        BUDDHIST("ThaiBuddhist"),
        ROC("Minguo"),
        ISLAMIC("islamic"),
        ISO8601("ISO"),

        CHINESE("ISO"),
        ETHIOPIC("Ethiopic"),
        HEBREW("ISO"),
        GREGORIAN("ISO");

        private final String chronology;

        RScale(String chronology) {
            this.chronology = chronology;
        }

        public String getChronology() {
            return chronology;
        }
    }

    public enum Skip {
        OMIT, BACKWARD, FORWARD
    }

    /**
     * Second frequency resolution.
     * @deprecated use {@link Frequency} instead.
     */
    @Deprecated
    public static final String SECONDLY = "SECONDLY";

    /**
     * Minute frequency resolution.
     * @deprecated use {@link Frequency} instead.
     */
    @Deprecated
    public static final String MINUTELY = "MINUTELY";

    /**
     * Hour frequency resolution.
     * @deprecated use {@link Frequency} instead.
     */
    @Deprecated
    public static final String HOURLY = "HOURLY";

    /**
     * Day frequency resolution.
     * @deprecated use {@link Frequency} instead.
     */
    @Deprecated
    public static final String DAILY = "DAILY";

    /**
     * Week frequency resolution.
     * @deprecated use {@link Frequency} instead.
     */
    @Deprecated
    public static final String WEEKLY = "WEEKLY";

    /**
     * Month frequency resolution.
     * @deprecated use {@link Frequency} instead.
     */
    @Deprecated
    public static final String MONTHLY = "MONTHLY";

    /**
     * Year frequency resolution.
     * @deprecated use {@link Frequency} instead.
     */
    @Deprecated
    public static final String YEARLY = "YEARLY";

    /**
     * When calculating dates matching this recur ({@code getDates()} or {@code getNextDate}),
     * this property defines the maximum number of attempt to find a matching date by
     * incrementing the seed.
     * <p>The default value is 1000. A value of -1 corresponds to no maximum.</p>
     */
    public static final String KEY_MAX_INCREMENT_COUNT = "net.fortuna.ical4j.recur.maxincrementcount";

    private static final int maxIncrementCount;

    static {
        maxIncrementCount = Configurator.getIntProperty(KEY_MAX_INCREMENT_COUNT).orElse(1000);
    }

    private transient Logger log = LoggerFactory.getLogger(Recur.class);

    private static final Comparator<Temporal> CANDIDATE_SORTER = new TemporalComparator();

    private Frequency frequency;

    private Skip skip;

    private TemporalAdapter<T> until;

    private RScale rscale;

    private Integer count;

    private Integer interval;

    private List<Integer> secondList = new NumberList(ChronoField.SECOND_OF_MINUTE.range(), false);

    private List<Integer> minuteList = new NumberList(ChronoField.MINUTE_OF_HOUR.range(), false);

    private List<Integer> hourList = new NumberList(ChronoField.HOUR_OF_DAY.range(), false);

    private final List<WeekDay> dayList = new WeekDayList();

    private List<Integer> monthDayList = new NumberList(ChronoField.DAY_OF_MONTH.range(), true);

    private List<Integer> yearDayList = new NumberList(ChronoField.DAY_OF_YEAR.range(), true);

    private List<Integer> weekNoList = new NumberList(WeekFields.ISO.weekOfWeekBasedYear().range(), true);

    private List<Month> monthList = new MonthList(ChronoField.MONTH_OF_YEAR.range());

    private List<Integer> setPosList = new NumberList(ChronoField.DAY_OF_YEAR.range(), true);

    private WeekDay weekStartDay;

    private final Map<String, String> experimentalValues = new HashMap<String, String>();

    // Temporal field we increment based on frequency.
    private TemporalUnit calIncField;

    /**
     * Default constructor.
     */
    private Recur() {
    }

    /**
     * Constructs a new instance from the specified string value.
     *
     * @param aValue a string representation of a recurrence.
     */
    public Recur(final String aValue) {
        this(aValue, CompatibilityHints.isHintEnabled(CompatibilityHints.KEY_RELAXED_PARSING));
    }

    /**
     * Constructs a new recurrence from the specified string value.
     * @param aValue a string representation of a recurrence.
     * @param experimentalTokensAllowed allow unrecognised tokens in the recurrence
     */
    public Recur(final String aValue, boolean experimentalTokensAllowed) {
        Chronology chronology = Chronology.ofLocale(Locale.getDefault());
        Iterator<String> tokens = Arrays.asList(aValue.split("[;=]")).iterator();
        while (tokens.hasNext()) {
            final String token = tokens.next();
            if (FREQ.equals(token)) {
                frequency = Frequency.valueOf(nextToken(tokens, token));
            } else if (SKIP.equals(token)) {
                skip = Skip.valueOf(nextToken(tokens, token));
            } else if (RSCALE.equals(token)) {
                rscale = RScale.valueOf(nextToken(tokens, token));
                chronology = Chronology.of(rscale.getChronology());
            } else if (UNTIL.equals(token)) {
                final String untilString = nextToken(tokens, token);
                until = TemporalAdapter.parse(untilString);
            } else if (COUNT.equals(token)) {
                count = Integer.parseInt(nextToken(tokens, token));
            } else if (INTERVAL.equals(token)) {
                interval = Integer.parseInt(nextToken(tokens, token));
            } else if (BYSECOND.equals(token)) {
                secondList = new NumberList(nextToken(tokens, token), chronology.range(ChronoField.SECOND_OF_MINUTE), false);
            } else if (BYMINUTE.equals(token)) {
                minuteList = new NumberList(nextToken(tokens, token), chronology.range(ChronoField.MINUTE_OF_HOUR), false);
            } else if (BYHOUR.equals(token)) {
                hourList = new NumberList(nextToken(tokens, token), chronology.range(ChronoField.HOUR_OF_DAY), false);
            } else if (BYDAY.equals(token)) {
                dayList.addAll(new WeekDayList(nextToken(tokens, token)));
            } else if (BYMONTHDAY.equals(token)) {
                monthDayList = new NumberList(nextToken(tokens, token), chronology.range(ChronoField.DAY_OF_MONTH), true);
            } else if (BYYEARDAY.equals(token)) {
                yearDayList = new NumberList(nextToken(tokens, token), chronology.range(ChronoField.DAY_OF_YEAR), true);
            } else if (BYWEEKNO.equals(token)) {
                weekNoList = new NumberList(nextToken(tokens, token), chronology.range(ChronoField.ALIGNED_WEEK_OF_YEAR), true);
            } else if (BYMONTH.equals(token)) {
                monthList = new MonthList(nextToken(tokens, token), chronology.range(ChronoField.MONTH_OF_YEAR));
            } else if (BYSETPOS.equals(token)) {
                setPosList = new NumberList(nextToken(tokens, token), chronology.range(ChronoField.DAY_OF_YEAR), true);
            } else if (WKST.equals(token)) {
                weekStartDay = WeekDay.getWeekDay(WeekDay.Day.valueOf(nextToken(tokens, token)));
            } else {
                if (experimentalTokensAllowed) {
                    // assume experimental value..
                    experimentalValues.put(token, nextToken(tokens, token));
                } else {
                    throw new IllegalArgumentException(String.format("Invalid recurrence rule part: %s=%s",
                            token, nextToken(tokens, token)));
                }
            }
        }
        validateFrequency();
    }

    private String nextToken(Iterator<String> tokens, String lastToken) {
        try {
            return tokens.next();
        } catch (NoSuchElementException e) {
            throw new IllegalArgumentException("Missing expected token, last token: " + lastToken);
        }
    }

    /**
     * @param frequency a recurrence frequency string
     * @param until     maximum recurrence date
     */
    @Deprecated
    public Recur(final String frequency, final T until) {
        this(Frequency.valueOf(frequency), until);
    }

    /**
     * @param frequency a recurrence frequency string
     * @param until     maximum recurrence date
     */
    public Recur(final Frequency frequency, final T until) {
        this.frequency = frequency;
        this.until = new TemporalAdapter<T>(until);
        validateFrequency();
    }

    /**
     * @param frequency a recurrence frequency string
     * @param count     maximum recurrence count
     */
    @Deprecated
    public Recur(final String frequency, final int count) {
        this(Frequency.valueOf(frequency), count);
    }

    /**
     * @param frequency a recurrence frequency string
     * @param count     maximum recurrence count
     */
    public Recur(final Frequency frequency, final int count) {
        this.frequency = frequency;
        this.count = count;
        validateFrequency();
    }

    private Frequency deriveFilterType() {
        if (frequency == Frequency.DAILY || !getYearDayList().isEmpty() || !getMonthDayList().isEmpty()) {
            return Frequency.DAILY;
        } else if (frequency == Frequency.WEEKLY || !getWeekNoList().isEmpty()) {
            return Frequency.WEEKLY;
        } else if (frequency == Frequency.MONTHLY || !getMonthList().isEmpty()) {
            return Frequency.MONTHLY;
        } else {
            return frequency;
        }
    }

    /**
     * Accessor for the configured BYDAY list.
     * NOTE: Any changes to the returned list will have no effect on the recurrence rule processing.
     *
     * @return Returns the dayList.
     */
    public final List<WeekDay> getDayList() {
        return dayList;
    }

    /**
     * Accessor for the configured BYHOUR list.
     * NOTE: Any changes to the returned list will have no effect on the recurrence rule processing.
     *
     * @return Returns the hourList.
     */
    public final List<Integer> getHourList() {
        return hourList;
    }

    /**
     * Accessor for the configured BYMINUTE list.
     * NOTE: Any changes to the returned list will have no effect on the recurrence rule processing.
     *
     * @return Returns the minuteList.
     */
    public final List<Integer> getMinuteList() {
        return minuteList;
    }

    /**
     * Accessor for the configured BYMONTHDAY list.
     * NOTE: Any changes to the returned list will have no effect on the recurrence rule processing.
     *
     * @return Returns the monthDayList.
     */
    public final List<Integer> getMonthDayList() {
        return monthDayList;
    }

    /**
     * Accessor for the configured BYMONTH list.
     * NOTE: Any changes to the returned list will have no effect on the recurrence rule processing.
     *
     * @return Returns the monthList.
     */
    public final List<Month> getMonthList() {
        return monthList;
    }

    /**
     * Accessor for the configured BYSECOND list.
     * NOTE: Any changes to the returned list will have no effect on the recurrence rule processing.
     *
     * @return Returns the secondList.
     */
    public final List<Integer> getSecondList() {
        return secondList;
    }

    /**
     * Accessor for the configured BYSETPOS list.
     * NOTE: Any changes to the returned list will have no effect on the recurrence rule processing.
     *
     * @return Returns the setPosList.
     */
    public final List<Integer> getSetPosList() {
        return setPosList;
    }

    /**
     * Accessor for the configured BYWEEKNO list.
     * NOTE: Any changes to the returned list will have no effect on the recurrence rule processing.
     *
     * @return Returns the weekNoList.
     */
    public final List<Integer> getWeekNoList() {
        return weekNoList;
    }

    /**
     * Accessor for the configured BYYEARDAY list.
     * NOTE: Any changes to the returned list will have no effect on the recurrence rule processing.
     *
     * @return Returns the yearDayList.
     */
    public final List<Integer> getYearDayList() {
        return yearDayList;
    }

    /**
     * @return Returns the count or -1 if the rule does not have a count.
     */
    public final int getCount() {
        return Optional.ofNullable(count).orElse(-1);
    }

    /**
     * @return Returns the experimentalValues.
     */
    public final Map<String, String> getExperimentalValues() {
        return experimentalValues;
    }

    /**
     * @return Returns the frequency.
     */
    public final Frequency getFrequency() {
        return frequency;
    }

    /**
     *
     * @return leap month skip behaviour.
     */
    public Skip getSkip() {
        return skip;
    }

    /**
     * @return Returns the interval or -1 if the rule does not have an interval defined.
     */
    public final int getInterval() {
        return Optional.ofNullable(interval).orElse(-1);
    }

    /**
     * @return Returns the until or null if there is none.
     */
    public final T getUntil() {
        return until != null ? until.getTemporal() : null;
    }

    /**
     * @return Returns the weekStartDay or null if there is none.
     */
    public final WeekDay getWeekStartDay() {
        return weekStartDay;
    }

    /**
     * @param weekStartDay The weekStartDay to set.
     * @deprecated will be removed in a future version to support immutable pattern.
     */
    @Deprecated
    public final void setWeekStartDay(final WeekDay weekStartDay) {
        this.weekStartDay = weekStartDay;
    }

    /**
     * {@inheritDoc}
     */
    @Override
    public final String toString() {
        final StringBuilder b = new StringBuilder();
        if (rscale != null) {
            b.append(RSCALE);
            b.append('=');
            b.append(rscale);
            b.append(';');
        }
        b.append(FREQ);
        b.append('=');
        b.append(frequency);
        if (weekStartDay != null) {
            b.append(';');
            b.append(WKST);
            b.append('=');
            b.append(weekStartDay);
        }
        if (until != null) {
            b.append(';');
            b.append(UNTIL);
            b.append('=');
            // Note: date-time representations should always be in UTC time.
            b.append(until);
        }
        if (count != null) {
            b.append(';');
            b.append(COUNT);
            b.append('=');
            b.append(count);
        }
        if (interval != null) {
            b.append(';');
            b.append(INTERVAL);
            b.append('=');
            b.append(interval);
        }
        if (!monthList.isEmpty()) {
            b.append(';');
            b.append(BYMONTH);
            b.append('=');
            b.append(monthList);
        }
        if (!weekNoList.isEmpty()) {
            b.append(';');
            b.append(BYWEEKNO);
            b.append('=');
            b.append(NumberList.toString(weekNoList));
        }
        if (!yearDayList.isEmpty()) {
            b.append(';');
            b.append(BYYEARDAY);
            b.append('=');
            b.append(NumberList.toString(yearDayList));
        }
        if (!monthDayList.isEmpty()) {
            b.append(';');
            b.append(BYMONTHDAY);
            b.append('=');
            b.append(NumberList.toString(monthDayList));
        }
        if (!dayList.isEmpty()) {
            b.append(';');
            b.append(BYDAY);
            b.append('=');
            b.append(WeekDayList.toString(dayList));
        }
        if (!hourList.isEmpty()) {
            b.append(';');
            b.append(BYHOUR);
            b.append('=');
            b.append(NumberList.toString(hourList));
        }
        if (!minuteList.isEmpty()) {
            b.append(';');
            b.append(BYMINUTE);
            b.append('=');
            b.append(NumberList.toString(minuteList));
        }
        if (!secondList.isEmpty()) {
            b.append(';');
            b.append(BYSECOND);
            b.append('=');
            b.append(NumberList.toString(secondList));
        }
        if (!setPosList.isEmpty()) {
            b.append(';');
            b.append(BYSETPOS);
            b.append('=');
            b.append(NumberList.toString(setPosList));
        }
        if (skip != null) {
            b.append(';');
            b.append(SKIP);
            b.append('=');
            b.append(skip);
        }
        return b.toString();
    }

    /**
     * Returns a list of start dates in the specified period represented by this recur. Any date fields not specified by
     * this recur are retained from the period start, and as such you should ensure the period start is initialised
     * correctly.
     *
     * @param periodStart the start of the period
     * @param periodEnd   the end of the period
     * @return a list of dates
     */
    public final List<T> getDates(final T periodStart, final T periodEnd) {
        return getDates(periodStart, periodStart, periodEnd, -1);
    }

    /**
     * Convenience method for retrieving recurrences in a specified period.
     *
     * @param seed   a seed date for generating recurrence instances
     * @param period the period of returned recurrence dates
     * @return a list of dates
     */
    public final List<T> getDates(final T seed, final Period<T> period) {
        return getDates(seed, period.getStart(), period.getEnd(), -1);
    }

    /**
     * Returns a list of start dates in the specified period represented by this recur. This method includes a base date
     * argument, which indicates the start of the fist occurrence of this recurrence. The base date is used to inject
     * default values to return a set of dates in the correct format. For example, if the search start date (start) is
     * Wed, Mar 23, 12:19PM, but the recurrence is Mon - Fri, 9:00AM - 5:00PM, the start dates returned should all be at
     * 9:00AM, and not 12:19PM.
     *
     * @param seed        the start date of this Recurrence's first instance
     * @param periodStart the start of the period
     * @param periodEnd   the end of the period
     * @return a list of dates represented by this recur instance
     */
    public final List<T> getDates(final T seed, final T periodStart, final T periodEnd) {
        return getDates(seed, periodStart, periodEnd, -1);
    }

    /**
     * Returns a list of start dates in the specified period represented by this recur. This method includes a base date
     * argument, which indicates the start of the fist occurrence of this recurrence. The base date is used to inject
     * default values to return a set of dates in the correct format. For example, if the search start date (start) is
     * Wed, Mar 23, 12:19PM, but the recurrence is Mon - Fri, 9:00AM - 5:00PM, the start dates returned should all be at
     * 9:00AM, and not 12:19PM.
     *
     * @param seed        the start date of this Recurrence's first instance
     * @param periodStart the start of the period
     * @param periodEnd   the end of the period
     * @param maxCount    limits the number of instances returned. Up to one years
     *                    worth extra may be returned. Less than 0 means no limit
     * @return a list of dates represented by this recur instance
     */
    public final List<T> getDates(final T seed, final T periodStart, final T periodEnd, final int maxCount) {

        final List<T> dates = new ArrayList<>();

        T candidateSeed = seed;

        // optimize the start time for selecting candidates
        // (only applicable where a COUNT is not specified)
        if (count == null) {
            while (TemporalAdapter.isBefore(candidateSeed, periodStart)) {
                candidateSeed = increment(candidateSeed);
                if (candidateSeed == null) {
                    return dates;
                }
            }
        }

        HashSet<T> invalidCandidates = new HashSet<>();
        int noCandidateIncrementCount = 0;
        T candidate = null;
        while ((maxCount < 0) || (dates.size() < maxCount)) {
            if (getUntil() != null && candidate != null && TemporalAdapter.isAfter(candidate, getUntil())) {
                break;
            }
            if (periodEnd != null && candidate != null && TemporalAdapter.isAfter(candidate, periodEnd)) {
                break;
            }
            if (getCount() >= 1 && (dates.size() + invalidCandidates.size()) >= getCount()) {
                break;
            }

            // rootSeed = date used for the seed for the RRule at the
            //            start of the first period.
            // candidateSeed = date used for the start of 
            //                 the current period.
            final List<T> candidates = getCandidates(seed, candidateSeed);
            if (!candidates.isEmpty()) {
                noCandidateIncrementCount = 0;
                // sort candidates for identifying when UNTIL date is exceeded..
                if (seed instanceof LocalDate) {
                    candidates.sort(new TemporalComparator(ChronoUnit.DAYS));
                } else {
                    candidates.sort(CANDIDATE_SORTER);
                }
                for (T candidate1 : candidates) {
                    candidate = candidate1;
                    // don't count candidates that occur before the seed date..
                    if (!TemporalAdapter.isBefore(candidate, seed)) {
                        // candidates exclusive of periodEnd..
                        if (TemporalAdapter.isBefore(candidate, periodStart) || TemporalAdapter.isAfter(candidate, periodEnd)) {
                            invalidCandidates.add(candidate);
                        } else if (getCount() >= 1 && (dates.size() + invalidCandidates.size()) >= getCount()) {
                            break;
                        } else if (!TemporalAdapter.isBefore(candidate, periodStart) && !TemporalAdapter.isAfter(candidate, periodEnd)
                            && (getUntil() == null || !TemporalAdapter.isAfter(candidate, getUntil()))) {

                            dates.add(candidate);
                        }
                    }
                }
            } else {
                noCandidateIncrementCount++;
                if ((maxIncrementCount > 0) && (noCandidateIncrementCount > maxIncrementCount)) {
                    break;
                }
            }
            candidateSeed = increment(candidateSeed);
            if (candidateSeed == null) {
                break;
            }
        }
        // sort final list..
        if (seed instanceof LocalDate) {
            dates.sort(new TemporalComparator(ChronoUnit.DAYS));
        } else {
            dates.sort(CANDIDATE_SORTER);
        }
        return dates;
    }

    /**
     * Returns the the next date of this recurrence given a seed date
     * and start date.  The seed date indicates the start of the fist
     * occurrence of this recurrence. The start date is the
     * starting date to search for the next recurrence.  Return null
     * if there is no occurrence date after start date.
     *
     * @param seed      the start date of this Recurrence's first instance
     * @param startDate the date to start the search
     * @return the next date in the recurrence series after startDate
     */
    public final T getNextDate(final T seed, final T startDate) {

        T candidateSeed = seed;

        // optimize the start time for selecting candidates
        // (only applicable where a COUNT is not specified)
        if (count == null) {
            while (TemporalAdapter.isBefore(candidateSeed, startDate)) {
                candidateSeed = increment(candidateSeed);
            }
        }

        int invalidCandidateCount = 0;
        int noCandidateIncrementCount = 0;
        T candidate = candidateSeed;

        while (true) {
            if (getUntil() != null && TemporalAdapter.isAfter(candidate, getUntil())) {
                break;
            }

            if (getCount() > 0 && invalidCandidateCount >= getCount()) {
                break;
            }

            final List<T> candidates = getCandidates(seed, candidateSeed);
            if (!candidates.isEmpty()) {
                noCandidateIncrementCount = 0;
                // sort candidates for identifying when UNTIL date is exceeded..
                if (seed instanceof LocalDate) {
                    candidates.sort(new TemporalComparator(ChronoUnit.DAYS));
                } else {
                    candidates.sort(CANDIDATE_SORTER);
                }

                for (T candidate1 : candidates) {
                    candidate = candidate1;
                    // don't count candidates that occur before the seed date..
                    if (!TemporalAdapter.isBefore(candidate, seed)) {
                        // Candidate must be after startDate because
                        // we want the NEXT occurrence
                        if (!TemporalAdapter.isAfter(candidate, startDate)) {
                            invalidCandidateCount++;
                        } else if (getCount() > 0 && invalidCandidateCount >= getCount()) {
                            break;
                        } else if (!(getUntil() != null && TemporalAdapter.isAfter(candidate, getUntil()))) {
                            return candidate;
                        }
                    }
                }
            } else {
                noCandidateIncrementCount++;
                if ((maxIncrementCount > 0) && (noCandidateIncrementCount > maxIncrementCount)) {
                    break;
                }
            }
            candidateSeed = increment(candidateSeed);
        }
        return null;
    }

    /**
     * Increments the specified temporal according to the frequency and interval specified in this recurrence rule.
     *
     * @param cal a {@link Temporal} value to increment
     */
    private T increment(final T cal) {
        // initialise interval..
        final int calInterval = (getInterval() >= 1) ? getInterval() : 1;
        return (T) cal.plus(calInterval, calIncField);
    }

    /**
     * Returns a list of possible dates generated from the applicable BY* rules, using the specified date as a seed.
     *
     * @param date  the seed date
     * @return a List of Temporal of the same type as the seed date
     */
    private List<T> getCandidates(final T rootSeed, final T date) {
        List<T> dates = new ArrayList<>();
        dates.add(date);
        if (!monthList.isEmpty()) {
            dates = new ByMonthRule<T>(monthList, frequency, skip).transform(dates);
            // debugging..
            if (log.isDebugEnabled()) {
                log.debug("Dates after BYMONTH processing: " + dates);
            }
        }

        if (!weekNoList.isEmpty()) {
            dates = new ByWeekNoRule<T>(weekNoList, frequency, WeekDay.getDayOfWeek(weekStartDay)).transform(dates);
            // debugging..
            if (log.isDebugEnabled()) {
                log.debug("Dates after BYWEEKNO processing: " + dates);
            }
        }

        if (!yearDayList.isEmpty()) {
            dates = new ByYearDayRule<T>(yearDayList, frequency).transform(dates);
            // debugging..
            if (log.isDebugEnabled()) {
                log.debug("Dates after BYYEARDAY processing: " + dates);
            }
        }

        if (!monthDayList.isEmpty()) {
            dates = new ByMonthDayRule<T>(monthDayList, frequency, skip).transform(dates);
            // debugging..
            if (log.isDebugEnabled()) {
                log.debug("Dates after BYMONTHDAY processing: " + dates);
            }
        } else if (frequency == Frequency.MONTHLY || (frequency == Frequency.YEARLY && yearDayList.isEmpty()
                && weekNoList.isEmpty() && dayList.isEmpty())) {

            List<Integer> implicitMonthDayList = new NumberList(ChronoField.DAY_OF_MONTH.range(), false);
            // where seed doesn't provide timezone rules derive using system default timezone..
            implicitMonthDayList.add(new TemporalAdapter<>(rootSeed).toLocalTime().getDayOfMonth());
            ByMonthDayRule<T> implicitRule = new ByMonthDayRule<>(implicitMonthDayList, frequency, skip);
            dates = implicitRule.transform(dates);
        }

        if (!dayList.isEmpty()) {
            dates = new ByDayRule<T>(dayList, deriveFilterType(), WeekDay.getDayOfWeek(weekStartDay)).transform(dates);
            // debugging..
            if (log.isDebugEnabled()) {
                log.debug("Dates after BYDAY processing: " + dates);
            }
        } else if (frequency == Frequency.WEEKLY || (frequency == Frequency.YEARLY && yearDayList.isEmpty()
                && !weekNoList.isEmpty() && monthDayList.isEmpty())) {

            ByDayRule<T> implicitRule = new ByDayRule<>(rootSeed, deriveFilterType(), WeekDay.getDayOfWeek(getWeekStartDay()));
            dates = implicitRule.transform(dates);
        }

        if (!hourList.isEmpty()) {
            dates = new ByHourRule<T>(hourList, frequency).transform(dates);
            // debugging..
            if (log.isDebugEnabled()) {
                log.debug("Dates after BYHOUR processing: " + dates);
            }
        }

        if (!minuteList.isEmpty()) {
            dates = new ByMinuteRule<T>(minuteList, frequency).transform(dates);
            // debugging..
            if (log.isDebugEnabled()) {
                log.debug("Dates after BYMINUTE processing: " + dates);
            }
        }

        if (!secondList.isEmpty()) {
            dates = new BySecondRule<T>(secondList, frequency).transform(dates);
            // debugging..
            if (log.isDebugEnabled()) {
                log.debug("Dates after BYSECOND processing: " + dates);
            }
        }

        if (!setPosList.isEmpty()) {
            dates = new BySetPosRule<T>(setPosList).transform(dates);
            // debugging..
            if (log.isDebugEnabled()) {
                log.debug("Dates after SETPOS processing: " + dates);
            }
        }
        return dates;
    }

    private void validateFrequency() {
        if (frequency == null) {
            throw new IllegalArgumentException("A recurrence rule MUST contain a FREQ rule part.");
        }
        if (Frequency.SECONDLY.equals(getFrequency())) {
            calIncField = ChronoUnit.SECONDS;
        } else if (Frequency.MINUTELY.equals(getFrequency())) {
            calIncField = ChronoUnit.MINUTES;
        } else if (Frequency.HOURLY.equals(getFrequency())) {
            calIncField = ChronoUnit.HOURS;
        } else if (Frequency.DAILY.equals(getFrequency())) {
            calIncField = ChronoUnit.DAYS;
        } else if (Frequency.WEEKLY.equals(getFrequency())) {
            calIncField = ChronoUnit.WEEKS;
        } else if (Frequency.MONTHLY.equals(getFrequency())) {
            calIncField = ChronoUnit.MONTHS;
        } else if (Frequency.YEARLY.equals(getFrequency())) {
            calIncField = ChronoUnit.YEARS;
        } else {
            throw new IllegalArgumentException("Invalid FREQ rule part '"
                    + frequency + "' in recurrence rule");
        }
    }

    /**
     * @param count The count to set.
     * @deprecated will be removed in a future version to support immutable pattern.
     */
    @Deprecated
    public final void setCount(final int count) {
        this.count = count;
        this.until = null;
    }

    /**
     * @param frequency The frequency to set.
     * @deprecated will be removed in a future version to support immutable pattern.
     */
    @Deprecated
    public final void setFrequency(final String frequency) {
        this.frequency = Frequency.valueOf(frequency);
        validateFrequency();
    }

    /**
     * @param interval The interval to set.
     * @deprecated will be removed in a future version to support immutable pattern.
     */
    @Deprecated
    public final void setInterval(final int interval) {
        this.interval = interval;
    }

    /**
     * @param until The until to set.
     * @deprecated will be removed in a future version to support immutable pattern.
     */
    @Deprecated
    public final void setUntil(final T until) {
        this.until = new TemporalAdapter<T>(until);
        this.count = -1;
    }

    /**
     * @param stream
     * @throws IOException
     * @throws ClassNotFoundException
     */
    private void readObject(final java.io.ObjectInputStream stream) throws IOException, ClassNotFoundException {
        stream.defaultReadObject();
        log = LoggerFactory.getLogger(Recur.class);
    }

    @Override
    public boolean equals(Object o) {
        if (this == o) return true;
        if (o == null || getClass() != o.getClass()) return false;
        Recur recur = (Recur) o;
        return frequency == recur.frequency && skip == recur.skip && Objects.equals(until, recur.until) &&
                rscale == recur.rscale && Objects.equals(count, recur.count) && Objects.equals(interval, recur.interval) &&
                Objects.equals(secondList, recur.secondList) && Objects.equals(minuteList, recur.minuteList) &&
                Objects.equals(hourList, recur.hourList) && Objects.equals(dayList, recur.dayList) &&
                Objects.equals(monthDayList, recur.monthDayList) && Objects.equals(yearDayList, recur.yearDayList) &&
                Objects.equals(weekNoList, recur.weekNoList) && Objects.equals(monthList, recur.monthList) &&
                Objects.equals(setPosList, recur.setPosList) && weekStartDay == recur.weekStartDay;
    }

    @Override
    public int hashCode() {
        return Objects.hash(frequency, skip, until, rscale, count, interval, secondList, minuteList, hourList, dayList,
                monthDayList, yearDayList, weekNoList, monthList, setPosList, weekStartDay);
    }

    /**
     * Support for building Recur instances.
     */
    public static class Builder<T extends Temporal> {

        private Frequency frequency;

        private Skip skip;

        private T until;

        private RScale rscale;

        private Integer count;

        private Integer interval;

        private List<Integer> secondList;

        private List<Integer> minuteList;

        private List<Integer> hourList;

        private List<WeekDay> dayList;

        private List<Integer> monthDayList;

        private List<Integer> yearDayList;

        private List<Integer> weekNoList;

        private List<Month> monthList;

        private List<Integer> setPosList;

        private WeekDay weekStartDay;

<<<<<<< HEAD
        public Builder<T> frequency(Frequency frequency) {
=======
        public Builder() {
        }

        public Builder(Recur recur) {
            this.frequency = recur.frequency;
            this.rscale = recur.rscale;
            this.skip = recur.skip;
            this.until = recur.until;
            this.count = recur.count;
            this.interval = recur.interval;
            this.secondList = recur.secondList;
            this.minuteList = recur.minuteList;
            this.hourList = recur.hourList;
            this.dayList = recur.dayList;
            this.monthDayList = recur.monthDayList;
            this.yearDayList = recur.yearDayList;
            this.weekNoList = recur.weekNoList;
            this.monthList = recur.monthList;
            this.setPosList = recur.setPosList;
            this.weekStartDay = recur.weekStartDay;
        }

        public Builder frequency(Frequency frequency) {
>>>>>>> 8dda5441
            this.frequency = frequency;
            return this;
        }

        public Builder skip(Skip skip) {
            this.skip = skip;
            return this;
        }

        public Builder<T> until(T until) {
            this.until = until;
            return this;
        }

        public Builder rscale(RScale rscale) {
            this.rscale = rscale;
            return this;
        }

        public Builder<T> count(Integer count) {
            this.count = count;
            return this;
        }

        public Builder<T> interval(Integer interval) {
            this.interval = interval;
            return this;
        }

        public Builder<T> secondList(List<Integer> secondList) {
            this.secondList = secondList;
            return this;
        }

        public Builder<T> minuteList(List<Integer> minuteList) {
            this.minuteList = minuteList;
            return this;
        }

        public Builder<T> hourList(List<Integer> hourList) {
            this.hourList = hourList;
            return this;
        }

        public Builder<T> dayList(List<WeekDay> dayList) {
            this.dayList = dayList;
            return this;
        }

        public Builder<T> monthDayList(List<Integer> monthDayList) {
            this.monthDayList = monthDayList;
            return this;
        }

        public Builder<T> yearDayList(List<Integer> yearDayList) {
            this.yearDayList = yearDayList;
            return this;
        }

        public Builder<T> weekNoList(List<Integer> weekNoList) {
            this.weekNoList = weekNoList;
            return this;
        }

        public Builder<T> monthList(List<Month> monthList) {
            this.monthList = monthList;
            return this;
        }

        public Builder<T> setPosList(List<Integer> setPosList) {
            this.setPosList = setPosList;
            return this;
        }

        public Builder<T> weekStartDay(WeekDay weekStartDay) {
            this.weekStartDay = weekStartDay;
            return this;
        }

        public Recur<T> build() {
            Chronology chronology = rscale != null ? Chronology.of(rscale.getChronology())
                    : Chronology.ofLocale(Locale.getDefault());

            Recur<T> recur = new Recur<>();
            recur.frequency = frequency;
            recur.rscale = rscale;
            recur.skip = skip;
            if (until != null) {
                recur.until = new TemporalAdapter<T>(until);
            }
            recur.count = count;
            recur.interval = interval;
            if (secondList != null) {
                recur.secondList = new NumberList(secondList, chronology.range(ChronoField.SECOND_OF_MINUTE), false);
            }
            if (minuteList != null) {
                recur.minuteList = new NumberList(minuteList, chronology.range(ChronoField.MINUTE_OF_HOUR), false);
            }
            if (hourList != null) {
                recur.hourList = new NumberList(hourList, chronology.range(ChronoField.HOUR_OF_DAY), false);
            }
            if (dayList != null) {
                recur.dayList.addAll(dayList);
            }
            if (monthDayList != null) {
                recur.monthDayList = new NumberList(monthDayList, chronology.range(ChronoField.DAY_OF_MONTH), true);
            }
            if (yearDayList != null) {
                recur.yearDayList = new NumberList(yearDayList, chronology.range(ChronoField.DAY_OF_YEAR), true);
            }
            if (weekNoList != null) {
                recur.weekNoList = new NumberList(weekNoList, chronology.range(ChronoField.ALIGNED_WEEK_OF_YEAR), true);
            }
            if (monthList != null) {
                recur.monthList = new MonthList(monthList, chronology.range(ChronoField.MONTH_OF_YEAR));
            }
            if (setPosList != null) {
                recur.setPosList = new NumberList(setPosList, chronology.range(ChronoField.DAY_OF_YEAR), true);
            }
            recur.weekStartDay = weekStartDay;
            recur.validateFrequency();
            return recur;
        }
    }
}<|MERGE_RESOLUTION|>--- conflicted
+++ resolved
@@ -1140,17 +1140,14 @@
 
         private WeekDay weekStartDay;
 
-<<<<<<< HEAD
-        public Builder<T> frequency(Frequency frequency) {
-=======
         public Builder() {
         }
 
-        public Builder(Recur recur) {
+        public Builder(Recur<T> recur) {
             this.frequency = recur.frequency;
             this.rscale = recur.rscale;
             this.skip = recur.skip;
-            this.until = recur.until;
+            this.until = recur.until.getTemporal();
             this.count = recur.count;
             this.interval = recur.interval;
             this.secondList = recur.secondList;
@@ -1165,8 +1162,7 @@
             this.weekStartDay = recur.weekStartDay;
         }
 
-        public Builder frequency(Frequency frequency) {
->>>>>>> 8dda5441
+        public Builder<T> frequency(Frequency frequency) {
             this.frequency = frequency;
             return this;
         }
