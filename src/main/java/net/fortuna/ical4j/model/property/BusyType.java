/**
 * Copyright (c) 2012, Ben Fortuna
 * All rights reserved.
 *
 * Redistribution and use in source and binary forms, with or without
 * modification, are permitted provided that the following conditions
 * are met:
 *
 *  o Redistributions of source code must retain the above copyright
 * notice, this list of conditions and the following disclaimer.
 *
 *  o Redistributions in binary form must reproduce the above copyright
 * notice, this list of conditions and the following disclaimer in the
 * documentation and/or other materials provided with the distribution.
 *
 *  o Neither the name of Ben Fortuna nor the names of any other contributors
 * may be used to endorse or promote products derived from this software
 * without specific prior written permission.
 *
 * THIS SOFTWARE IS PROVIDED BY THE COPYRIGHT HOLDERS AND CONTRIBUTORS
 * "AS IS" AND ANY EXPRESS OR IMPLIED WARRANTIES, INCLUDING, BUT NOT
 * LIMITED TO, THE IMPLIED WARRANTIES OF MERCHANTABILITY AND FITNESS FOR
 * A PARTICULAR PURPOSE ARE DISCLAIMED. IN NO EVENT SHALL THE COPYRIGHT OWNER OR
 * CONTRIBUTORS BE LIABLE FOR ANY DIRECT, INDIRECT, INCIDENTAL, SPECIAL,
 * EXEMPLARY, OR CONSEQUENTIAL DAMAGES (INCLUDING, BUT NOT LIMITED TO,
 * PROCUREMENT OF SUBSTITUTE GOODS OR SERVICES; LOSS OF USE, DATA, OR
 * PROFITS; OR BUSINESS INTERRUPTION) HOWEVER CAUSED AND ON ANY THEORY OF
 * LIABILITY, WHETHER IN CONTRACT, STRICT LIABILITY, OR TORT (INCLUDING
 * NEGLIGENCE OR OTHERWISE) ARISING IN ANY WAY OUT OF THE USE OF THIS
 * SOFTWARE, EVEN IF ADVISED OF THE POSSIBILITY OF SUCH DAMAGE.
 */
package net.fortuna.ical4j.model.property;

import net.fortuna.ical4j.model.*;
import net.fortuna.ical4j.validate.ValidationException;
import net.fortuna.ical4j.validate.ValidationResult;

/**
 * $Id$
 *
 * Created: [Apr 6, 2004]
 *
 * Defines a BUSYTYPE iCalendar component property.
 *
 *    Format Definition:  This property is defined by the following
 *    notation:
 *
 *      busytype      = "BUSYTYPE" busytypeparam ":" busytypevalue CRLF
 *
 *      busytypeparam = *(";" xparam)
 *
 *      busytypevalue = "BUSY" / "BUSY-UNAVAILABLE" /
 *                      "BUSY-TENTATIVE" / iana-token / x-name
 *                      ; Default is "BUSY-UNAVAILABLE"
 *
 * @author Ben Fortuna
 * @author Mike Douglass
 */
public class BusyType extends Property {

	private static final long serialVersionUID = -5140360270562621159L;

    public static final String VALUE_BUSY = "BUSY";
    public static final String VALUE_BUSY_UNAVAILABLE = "BUSY-UNAVAILABLE";
    public static final String VALUE_BUSY_TENTATIVE = "BUSY-TENTATIVE";

	/**
	 * Constant for busy time.
	 */
	public static final BusyType BUSY = new ImmutableBusyType(VALUE_BUSY);

    /**
     * Constant for busy unavailable time.
     */
    public static final BusyType BUSY_UNAVAILABLE = new ImmutableBusyType(VALUE_BUSY_UNAVAILABLE);

    /**
     * Constant for tentatively busy time.
     */
    public static final BusyType BUSY_TENTATIVE = new ImmutableBusyType(VALUE_BUSY_TENTATIVE);

    /** An immutable instance of BusyType.
     *
     * @author Ben Fortuna
     * @author Mike Douglass
     */
    private static final class ImmutableBusyType extends BusyType implements ImmutableContent {

		private static final long serialVersionUID = -2454749569982470433L;

		/**
         * @param value
         */
        private ImmutableBusyType(final String value) {
            super(value);
        }

        /**
         * {@inheritDoc}
         */
        @Override
        public void setValue(final String aValue) {
            throw new UnsupportedOperationException("Cannot modify constant instances");
        }

        @Override
        public ImmutableBusyType add(Parameter parameter) {
            throwException();
            return null;
        }

        @Override
        public ImmutableBusyType remove(Parameter parameter) {
            throwException();
            return null;
        }

        @Override
        public ImmutableBusyType removeAll(String... parameterName) {
            throwException();
            return null;
        }

        @Override
        public ImmutableBusyType replace(Parameter parameter) {
            throwException();
            return null;
        }
    }

    private String value;

    /**
     * Default constructor.
     */
    public BusyType() {
        super(BUSYTYPE);
    }

    /**
     * @param aValue a value string for this component
     */
    public BusyType(final String aValue) {
        super(BUSYTYPE);
        this.value = aValue;
    }

    /**
     * @param aList a list of parameters for this component
     * @param aValue a value string for this component
     */
    public BusyType(final ParameterList aList, final String aValue) {
        super(BUSYTYPE, aList);
        this.value = aValue;
    }

    /**
     * {@inheritDoc}
     */
    @Override
    public void setValue(final String aValue) {
        this.value = aValue;
    }

    /**
     * {@inheritDoc}
     */
    @Override
    public final String getValue() {
        return value;
    }

    @Override
    public ValidationResult validate() throws ValidationException {
        return ValidationResult.EMPTY;
    }

    @Override
    protected PropertyFactory<BusyType> newFactory() {
        return new Factory();
    }

    public static class Factory extends Content.Factory implements PropertyFactory<BusyType> {
        private static final long serialVersionUID = 1L;

        public Factory() {
            super(BUSYTYPE);
        }

        @Override
<<<<<<< HEAD
        public BusyType createProperty(final ParameterList parameters, final String value) {
            BusyType busyType;
            if (BUSY.getValue().equals(value)) {
                busyType = BUSY;
            } else if (BUSY_TENTATIVE.getValue().equals(value)) {
                busyType = BUSY_TENTATIVE;
            } else if (BUSY_UNAVAILABLE.getValue().equals(value)) {
                busyType = BUSY_UNAVAILABLE;
            } else {
                busyType = new BusyType(parameters, value);
=======
        public BusyType createProperty(final ParameterList parameters, final String value)
                throws IOException, URISyntaxException, ParseException {

            if (parameters.isEmpty()) {
                switch (value) {
                    case VALUE_BUSY: return BUSY;
                    case VALUE_BUSY_UNAVAILABLE: return BUSY_UNAVAILABLE;
                    case VALUE_BUSY_TENTATIVE: return BUSY_TENTATIVE;
                }
>>>>>>> 4c2febf3
            }
            return new BusyType(parameters, value);
        }

        @Override
        public BusyType createProperty() {
            return new BusyType();
        }
    }

}<|MERGE_RESOLUTION|>--- conflicted
+++ resolved
@@ -188,20 +188,7 @@
         }
 
         @Override
-<<<<<<< HEAD
         public BusyType createProperty(final ParameterList parameters, final String value) {
-            BusyType busyType;
-            if (BUSY.getValue().equals(value)) {
-                busyType = BUSY;
-            } else if (BUSY_TENTATIVE.getValue().equals(value)) {
-                busyType = BUSY_TENTATIVE;
-            } else if (BUSY_UNAVAILABLE.getValue().equals(value)) {
-                busyType = BUSY_UNAVAILABLE;
-            } else {
-                busyType = new BusyType(parameters, value);
-=======
-        public BusyType createProperty(final ParameterList parameters, final String value)
-                throws IOException, URISyntaxException, ParseException {
 
             if (parameters.isEmpty()) {
                 switch (value) {
@@ -209,7 +196,6 @@
                     case VALUE_BUSY_UNAVAILABLE: return BUSY_UNAVAILABLE;
                     case VALUE_BUSY_TENTATIVE: return BUSY_TENTATIVE;
                 }
->>>>>>> 4c2febf3
             }
             return new BusyType(parameters, value);
         }
