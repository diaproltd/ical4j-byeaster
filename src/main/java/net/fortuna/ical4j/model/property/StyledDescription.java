/**
 * Copyright (c) 2012, Ben Fortuna
 * All rights reserved.
 *
 * Redistribution and use in source and binary forms, with or without
 * modification, are permitted provided that the following conditions
 * are met:
 *
 *  o Redistributions of source code must retain the above copyright
 * notice, this list of conditions and the following disclaimer.
 *
 *  o Redistributions in binary form must reproduce the above copyright
 * notice, this list of conditions and the following disclaimer in the
 * documentation and/or other materials provided with the distribution.
 *
 *  o Neither the name of Ben Fortuna nor the names of any other contributors
 * may be used to endorse or promote products derived from this software
 * without specific prior written permission.
 *
 * THIS SOFTWARE IS PROVIDED BY THE COPYRIGHT HOLDERS AND CONTRIBUTORS
 * "AS IS" AND ANY EXPRESS OR IMPLIED WARRANTIES, INCLUDING, BUT NOT
 * LIMITED TO, THE IMPLIED WARRANTIES OF MERCHANTABILITY AND FITNESS FOR
 * A PARTICULAR PURPOSE ARE DISCLAIMED. IN NO EVENT SHALL THE COPYRIGHT OWNER OR
 * CONTRIBUTORS BE LIABLE FOR ANY DIRECT, INDIRECT, INCIDENTAL, SPECIAL,
 * EXEMPLARY, OR CONSEQUENTIAL DAMAGES (INCLUDING, BUT NOT LIMITED TO,
 * PROCUREMENT OF SUBSTITUTE GOODS OR SERVICES; LOSS OF USE, DATA, OR
 * PROFITS; OR BUSINESS INTERRUPTION) HOWEVER CAUSED AND ON ANY THEORY OF
 * LIABILITY, WHETHER IN CONTRACT, STRICT LIABILITY, OR TORT (INCLUDING
 * NEGLIGENCE OR OTHERWISE) ARISING IN ANY WAY OUT OF THE USE OF THIS
 * SOFTWARE, EVEN IF ADVISED OF THE POSSIBILITY OF SUCH DAMAGE.
 */
package net.fortuna.ical4j.model.property;

import net.fortuna.ical4j.model.*;
import net.fortuna.ical4j.model.parameter.Value;
import net.fortuna.ical4j.util.Uris;
import net.fortuna.ical4j.validate.PropertyValidator;
import net.fortuna.ical4j.validate.ValidationException;

import java.net.URI;
import java.net.URISyntaxException;
<<<<<<< HEAD

import static net.fortuna.ical4j.model.Parameter.*;
import static net.fortuna.ical4j.validate.ValidationRule.ValidationType.OneOrLess;
=======
import java.text.ParseException;
>>>>>>> 989a937e

/**
 * $Id$
 * <p/>
 * Created: [Apr 6, 2004]
 * <p/>
 * Defines a DESCRIPTION iCalendar component property.
 *
 * @author benf
 */
public class StyledDescription extends Property implements Encodable {

    private static final long serialVersionUID = 7287564228220558361L;

    private String value;
    private URI uriValue;

<<<<<<< HEAD
    private final Validator<Property> validator = new PropertyValidator<>(
            new ValidationRule<>(OneOrLess, ALTREP, FMTTYPE, LANGUAGE));
=======
>>>>>>> 989a937e
    /**
     * Default constructor.
     */
    public StyledDescription() {
        super(STYLED_DESCRIPTION, new ParameterList());
    }

    /**
     * @param aValue a value string for this component
     */
    public StyledDescription(final String aValue) throws URISyntaxException {
        super(STYLED_DESCRIPTION, new ParameterList());
        setValue(aValue);
    }

    /**
     * @param aList  a list of parameters for this component
     * @param aValue a value string for this component
     */
    public StyledDescription(final ParameterList aList, final String aValue) throws URISyntaxException {
        super(STYLED_DESCRIPTION, aList);
        setValue(aValue);
    }

    /**
     * {@inheritDoc}
     */
    public final void setValue(final String aValue) throws URISyntaxException {
        // value can be either text or a URI - no default
        if (Value.TEXT.equals(getParameter(Parameter.VALUE))) {
            this.value = aValue;
        } else if (Value.URI.equals(getParameter(Parameter.VALUE))) {
            uriValue = Uris.create(aValue);
            this.value = aValue;
        } else {
            throw new IllegalArgumentException("No valid VALUE parameter specified");
        }
    }

    /**
     * {@inheritDoc}
     */
    public final String getValue() {
        return value;
    }

    @Override
    public void validate() throws ValidationException {
        PropertyValidator.STYLED_DESCRIPTION.validate(this);
    }

    @Override
    protected PropertyFactory<StyledDescription> newFactory() {
        return new Factory();
    }

    public static class Factory extends Content.Factory implements PropertyFactory<StyledDescription> {
        private static final long serialVersionUID = 1L;

        public Factory() {
            super(STYLED_DESCRIPTION);
        }

        public StyledDescription createProperty(final ParameterList parameters, final String value)
                throws URISyntaxException {
            return new StyledDescription(parameters, value);
        }

        public StyledDescription createProperty() {
            return new StyledDescription();
        }
    }

}<|MERGE_RESOLUTION|>--- conflicted
+++ resolved
@@ -39,13 +39,7 @@
 
 import java.net.URI;
 import java.net.URISyntaxException;
-<<<<<<< HEAD
-
-import static net.fortuna.ical4j.model.Parameter.*;
-import static net.fortuna.ical4j.validate.ValidationRule.ValidationType.OneOrLess;
-=======
 import java.text.ParseException;
->>>>>>> 989a937e
 
 /**
  * $Id$
@@ -63,11 +57,6 @@
     private String value;
     private URI uriValue;
 
-<<<<<<< HEAD
-    private final Validator<Property> validator = new PropertyValidator<>(
-            new ValidationRule<>(OneOrLess, ALTREP, FMTTYPE, LANGUAGE));
-=======
->>>>>>> 989a937e
     /**
      * Default constructor.
      */
