--- conflicted
+++ resolved
@@ -146,22 +146,13 @@
             super(DTSTAMP);
         }
 
-<<<<<<< HEAD
+        @Override
         public DtStamp createProperty(final ParameterList parameters, final String value) {
             return new DtStamp(parameters, value);
         }
 
+        @Override
         public DtStamp createProperty() {
-=======
-        @Override
-        public Property createProperty(final ParameterList parameters, final String value)
-                throws IOException, URISyntaxException, ParseException {
-            return new DtStamp(parameters, value);
-        }
-
-        @Override
-        public Property createProperty() {
->>>>>>> dd18cf76
             return new DtStamp();
         }
     }
