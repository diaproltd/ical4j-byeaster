--- conflicted
+++ resolved
@@ -132,22 +132,13 @@
             super(REPEAT);
         }
 
-<<<<<<< HEAD
+        @Override
         public Repeat createProperty(final ParameterList parameters, final String value) {
             return new Repeat(parameters, value);
         }
 
+        @Override
         public Repeat createProperty() {
-=======
-        @Override
-        public Property createProperty(final ParameterList parameters, final String value)
-                throws IOException, URISyntaxException, ParseException {
-            return new Repeat(parameters, value);
-        }
-
-        @Override
-        public Property createProperty() {
->>>>>>> 53de2ac9
             return new Repeat();
         }
     }
