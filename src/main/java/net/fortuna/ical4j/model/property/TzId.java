/**
 * Copyright (c) 2012, Ben Fortuna
 * All rights reserved.
 *
 * Redistribution and use in source and binary forms, with or without
 * modification, are permitted provided that the following conditions
 * are met:
 *
 *  o Redistributions of source code must retain the above copyright
 * notice, this list of conditions and the following disclaimer.
 *
 *  o Redistributions in binary form must reproduce the above copyright
 * notice, this list of conditions and the following disclaimer in the
 * documentation and/or other materials provided with the distribution.
 *
 *  o Neither the name of Ben Fortuna nor the names of any other contributors
 * may be used to endorse or promote products derived from this software
 * without specific prior written permission.
 *
 * THIS SOFTWARE IS PROVIDED BY THE COPYRIGHT HOLDERS AND CONTRIBUTORS
 * "AS IS" AND ANY EXPRESS OR IMPLIED WARRANTIES, INCLUDING, BUT NOT
 * LIMITED TO, THE IMPLIED WARRANTIES OF MERCHANTABILITY AND FITNESS FOR
 * A PARTICULAR PURPOSE ARE DISCLAIMED. IN NO EVENT SHALL THE COPYRIGHT OWNER OR
 * CONTRIBUTORS BE LIABLE FOR ANY DIRECT, INDIRECT, INCIDENTAL, SPECIAL,
 * EXEMPLARY, OR CONSEQUENTIAL DAMAGES (INCLUDING, BUT NOT LIMITED TO,
 * PROCUREMENT OF SUBSTITUTE GOODS OR SERVICES; LOSS OF USE, DATA, OR
 * PROFITS; OR BUSINESS INTERRUPTION) HOWEVER CAUSED AND ON ANY THEORY OF
 * LIABILITY, WHETHER IN CONTRACT, STRICT LIABILITY, OR TORT (INCLUDING
 * NEGLIGENCE OR OTHERWISE) ARISING IN ANY WAY OUT OF THE USE OF THIS
 * SOFTWARE, EVEN IF ADVISED OF THE POSSIBILITY OF SUCH DAMAGE.
 */
package net.fortuna.ical4j.model.property;

import net.fortuna.ical4j.model.*;
import net.fortuna.ical4j.validate.ValidationException;

/**
 * $Id$
 * <p/>
 * Created: [Apr 6, 2004]
 * <p/>
 * Defines a TZID iCalendar component property.
 * <p/>
 * <pre>
 *     4.8.3.1 Time Zone Identifier
 *
 *        Property Name: TZID
 *
 *        Purpose: This property specifies the text value that uniquely
 *        identifies the &quot;VTIMEZONE&quot; calendar component.
 *
 *        Value Type: TEXT
 *
 *        Property Parameters: Non-standard property parameters can be
 *        specified on this property.
 *
 *        Conformance: This property MUST be specified in a &quot;VTIMEZONE&quot;
 *        calendar component.
 *
 *        Description: This is the label by which a time zone calendar
 *        component is referenced by any iCalendar properties whose data type
 *        is either DATE-TIME or TIME and not intended to specify a UTC or a
 *        &quot;floating&quot; time. The presence of the SOLIDUS character (US-ASCII
 *        decimal 47) as a prefix, indicates that this TZID represents an
 *        unique ID in a globally defined time zone registry (when such
 *        registry is defined).
 *
 *             Note: This document does not define a naming convention for time
 *             zone identifiers. Implementers may want to use the naming
 *             conventions defined in existing time zone specifications such as
 *             the public-domain Olson database [TZ]. The specification of
 *             globally unique time zone identifiers is not addressed by this
 *             document and is left for future study.
 *
 *        Format Definition: This property is defined by the following
 *        notation:
 *
 *          tzid       = &quot;TZID&quot; tzidpropparam &quot;:&quot; [tzidprefix] text CRLF
 *
 *          tzidpropparam      = *(&quot;;&quot; xparam)
 *
 *          ;tzidprefix        = &quot;/&quot;
 *          ; Defined previously. Just listed here for reader convenience.
 *
 *        Example: The following are examples of non-globally unique time zone
 *        identifiers:
 *
 *          TZID:US-Eastern
 *
 *          TZID:California-Los_Angeles
 *
 *        The following is an example of a fictitious globally unique time zone
 *        identifier:
 *
 *          TZID:/US-New_York-New_York
 * </pre>
 *
 * @author Ben Fortuna
 */
public class TzId extends Property implements Escapable {

    private static final long serialVersionUID = -522764921502407137L;

    /**
     * Timezone identifier prefix.
     */
    public static final String PREFIX = "/";

    private String value;

    /**
     * Default constructor.
     */
    public TzId() {
        super(TZID);
    }

    /**
     * @param aValue a value string for this component
     */
    public TzId(final String aValue) {
        super(TZID);
        setValue(aValue);
    }

    /**
     * @param aList  a list of parameters for this component
     * @param aValue a value string for this component
     */
    public TzId(final ParameterList aList, final String aValue) {
        super(TZID, aList);
        setValue(aValue);
    }

    /**
     * {@inheritDoc}
     */
    @Override
    public final void setValue(final String aValue) {
        this.value = aValue;
    }

    /**
     * {@inheritDoc}
     */
    @Override
    public final String getValue() {
        return value;
    }

    @Override
    public void validate() throws ValidationException {

    }

    @Override
    protected PropertyFactory<TzId> newFactory() {
        return new Factory();
    }

    public static class Factory extends Content.Factory implements PropertyFactory<TzId> {
        private static final long serialVersionUID = 1L;

        public Factory() {
            super(TZID);
        }

<<<<<<< HEAD
        public TzId createProperty(final ParameterList parameters, final String value) {
            return new TzId(parameters, value);
        }

        public TzId createProperty() {
=======
        @Override
        public Property createProperty(final ParameterList parameters, final String value)
                throws IOException, URISyntaxException, ParseException {
            return new TzId(parameters, value);
        }

        @Override
        public Property createProperty() {
>>>>>>> 53de2ac9
            return new TzId();
        }
    }

}<|MERGE_RESOLUTION|>--- conflicted
+++ resolved
@@ -165,22 +165,13 @@
             super(TZID);
         }
 
-<<<<<<< HEAD
+        @Override
         public TzId createProperty(final ParameterList parameters, final String value) {
             return new TzId(parameters, value);
         }
 
+        @Override
         public TzId createProperty() {
-=======
-        @Override
-        public Property createProperty(final ParameterList parameters, final String value)
-                throws IOException, URISyntaxException, ParseException {
-            return new TzId(parameters, value);
-        }
-
-        @Override
-        public Property createProperty() {
->>>>>>> 53de2ac9
             return new TzId();
         }
     }
