/**
 * Copyright (c) 2012, Ben Fortuna
 * All rights reserved.
 *
 * Redistribution and use in source and binary forms, with or without
 * modification, are permitted provided that the following conditions
 * are met:
 *
 *  o Redistributions of source code must retain the above copyright
 * notice, this list of conditions and the following disclaimer.
 *
 *  o Redistributions in binary form must reproduce the above copyright
 * notice, this list of conditions and the following disclaimer in the
 * documentation and/or other materials provided with the distribution.
 *
 *  o Neither the name of Ben Fortuna nor the names of any other contributors
 * may be used to endorse or promote products derived from this software
 * without specific prior written permission.
 *
 * THIS SOFTWARE IS PROVIDED BY THE COPYRIGHT HOLDERS AND CONTRIBUTORS
 * "AS IS" AND ANY EXPRESS OR IMPLIED WARRANTIES, INCLUDING, BUT NOT
 * LIMITED TO, THE IMPLIED WARRANTIES OF MERCHANTABILITY AND FITNESS FOR
 * A PARTICULAR PURPOSE ARE DISCLAIMED. IN NO EVENT SHALL THE COPYRIGHT OWNER OR
 * CONTRIBUTORS BE LIABLE FOR ANY DIRECT, INDIRECT, INCIDENTAL, SPECIAL,
 * EXEMPLARY, OR CONSEQUENTIAL DAMAGES (INCLUDING, BUT NOT LIMITED TO,
 * PROCUREMENT OF SUBSTITUTE GOODS OR SERVICES; LOSS OF USE, DATA, OR
 * PROFITS; OR BUSINESS INTERRUPTION) HOWEVER CAUSED AND ON ANY THEORY OF
 * LIABILITY, WHETHER IN CONTRACT, STRICT LIABILITY, OR TORT (INCLUDING
 * NEGLIGENCE OR OTHERWISE) ARISING IN ANY WAY OUT OF THE USE OF THIS
 * SOFTWARE, EVEN IF ADVISED OF THE POSSIBILITY OF SUCH DAMAGE.
 */
package net.fortuna.ical4j.model.property;

import net.fortuna.ical4j.model.*;
import net.fortuna.ical4j.validate.PropertyValidator;
import net.fortuna.ical4j.validate.ValidationException;
import net.fortuna.ical4j.validate.ValidationRule;
import net.fortuna.ical4j.validate.Validator;

<<<<<<< HEAD
=======
import java.io.IOException;
import java.net.URISyntaxException;
import java.text.ParseException;

import static java.util.Collections.singletonList;
>>>>>>> f566acdd
import static net.fortuna.ical4j.model.Parameter.TYPE;
import static net.fortuna.ical4j.validate.ValidationRule.ValidationType.OneOrLess;

/**
 * $Id$
 * <p/>
 * Created: [Apr 6, 2004]
 * <p/>
 * Defines a TEL iCalendar component property.
 *
 * @author benf
 * @author Mike Douglass
 */
public class Tel extends Property implements Escapable {

    private static final long serialVersionUID = 3159826142152932485L;

    private String value;

<<<<<<< HEAD
    private final Validator<Tel> validator = new PropertyValidator<>(new ValidationRule<>(OneOrLess, TYPE));
=======
    private static final Validator<Property> validator = new PropertyValidator(singletonList(
            new ValidationRule(OneOrLess, TYPE)));
>>>>>>> f566acdd

    /**
     * Default constructor.
     */
    public Tel() {
        super(TEL);
    }

    /**
     * @param aValue a value string for this component
     */
    public Tel(final String aValue) {
        super(TEL);
        setValue(aValue);
    }

    /**
     * @param aList  a list of parameters for this component
     * @param aValue a value string for this component
     */
    public Tel(final ParameterList aList, final String aValue) {
        super(TEL, aList);
        setValue(aValue);
    }

    /**
     * {@inheritDoc}
     */
    @Override
    public final void setValue(final String aValue) {
        this.value = aValue;
    }

    /**
     * {@inheritDoc}
     */
    @Override
    public final String getValue() {
        return value;
    }

    @Override
    public void validate() throws ValidationException {
        validator.validate(this);
    }

    @Override
    protected PropertyFactory<Tel> newFactory() {
        return new Factory();
    }

    public static class Factory extends Content.Factory implements PropertyFactory<Tel> {
        private static final long serialVersionUID = 1L;

        public Factory() {
            super(TEL);
        }

        @Override
        public Tel createProperty(final ParameterList parameters, final String value) {
            return new Tel(parameters, value);
        }

        @Override
        public Tel createProperty() {
            return new Tel();
        }
    }

}<|MERGE_RESOLUTION|>--- conflicted
+++ resolved
@@ -37,14 +37,6 @@
 import net.fortuna.ical4j.validate.ValidationRule;
 import net.fortuna.ical4j.validate.Validator;
 
-<<<<<<< HEAD
-=======
-import java.io.IOException;
-import java.net.URISyntaxException;
-import java.text.ParseException;
-
-import static java.util.Collections.singletonList;
->>>>>>> f566acdd
 import static net.fortuna.ical4j.model.Parameter.TYPE;
 import static net.fortuna.ical4j.validate.ValidationRule.ValidationType.OneOrLess;
 
@@ -64,12 +56,7 @@
 
     private String value;
 
-<<<<<<< HEAD
-    private final Validator<Tel> validator = new PropertyValidator<>(new ValidationRule<>(OneOrLess, TYPE));
-=======
-    private static final Validator<Property> validator = new PropertyValidator(singletonList(
-            new ValidationRule(OneOrLess, TYPE)));
->>>>>>> f566acdd
+    private static final Validator<Tel> validator = new PropertyValidator<>(new ValidationRule<>(OneOrLess, TYPE));
 
     /**
      * Default constructor.
