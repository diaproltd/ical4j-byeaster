--- conflicted
+++ resolved
@@ -205,25 +205,15 @@
             super(RECURRENCE_ID);
         }
 
-<<<<<<< HEAD
+        @Override
         public RecurrenceId<T> createProperty(final ParameterList parameters, final String value) {
             return new RecurrenceId<>(parameters, value);
         }
 
+        @Override
         public RecurrenceId<T> createProperty() {
             return new RecurrenceId<>();
-=======
-        @Override
-        public Property createProperty(final ParameterList parameters, final String value)
-                throws IOException, URISyntaxException, ParseException {
-            return new RecurrenceId(parameters, value);
         }
-
-        @Override
-        public Property createProperty() {
-            return new RecurrenceId();
->>>>>>> dd18cf76
-        }
     }
 
 }