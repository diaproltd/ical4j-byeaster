/**
 * Copyright (c) 2012, Ben Fortuna
 * All rights reserved.
 *
 * Redistribution and use in source and binary forms, with or without
 * modification, are permitted provided that the following conditions
 * are met:
 *
 *  o Redistributions of source code must retain the above copyright
 * notice, this list of conditions and the following disclaimer.
 *
 *  o Redistributions in binary form must reproduce the above copyright
 * notice, this list of conditions and the following disclaimer in the
 * documentation and/or other materials provided with the distribution.
 *
 *  o Neither the name of Ben Fortuna nor the names of any other contributors
 * may be used to endorse or promote products derived from this software
 * without specific prior written permission.
 *
 * THIS SOFTWARE IS PROVIDED BY THE COPYRIGHT HOLDERS AND CONTRIBUTORS
 * "AS IS" AND ANY EXPRESS OR IMPLIED WARRANTIES, INCLUDING, BUT NOT
 * LIMITED TO, THE IMPLIED WARRANTIES OF MERCHANTABILITY AND FITNESS FOR
 * A PARTICULAR PURPOSE ARE DISCLAIMED. IN NO EVENT SHALL THE COPYRIGHT OWNER OR
 * CONTRIBUTORS BE LIABLE FOR ANY DIRECT, INDIRECT, INCIDENTAL, SPECIAL,
 * EXEMPLARY, OR CONSEQUENTIAL DAMAGES (INCLUDING, BUT NOT LIMITED TO,
 * PROCUREMENT OF SUBSTITUTE GOODS OR SERVICES; LOSS OF USE, DATA, OR
 * PROFITS; OR BUSINESS INTERRUPTION) HOWEVER CAUSED AND ON ANY THEORY OF
 * LIABILITY, WHETHER IN CONTRACT, STRICT LIABILITY, OR TORT (INCLUDING
 * NEGLIGENCE OR OTHERWISE) ARISING IN ANY WAY OUT OF THE USE OF THIS
 * SOFTWARE, EVEN IF ADVISED OF THE POSSIBILITY OF SUCH DAMAGE.
 */
package net.fortuna.ical4j.model.property;

import net.fortuna.ical4j.model.Content;
import net.fortuna.ical4j.model.DateList;
import net.fortuna.ical4j.model.ParameterList;
import net.fortuna.ical4j.model.PropertyFactory;
import net.fortuna.ical4j.validate.PropertyValidator;
import net.fortuna.ical4j.validate.ValidationException;
import net.fortuna.ical4j.validate.ValidationResult;

import java.time.temporal.Temporal;
import java.util.Optional;

/**
 * $Id$
 * <p/>
 * Created: [Apr 6, 2004]
 * <p/>
 * Defines a EXDATE iCalendar component property.
 *
 * @author benf
 */
public class ExDate<T extends Temporal> extends DateListProperty<T> {

    /**
     * Default constructor.
     */
    public ExDate() {
        super(EXDATE);
    }

    /**
     * @param aList  a list of parameters for this component
     * @param aValue a value string for this component
     */
    public ExDate(final ParameterList aList, final String aValue) {
        super(EXDATE, aList, Value.DATE_TIME);
        setValue(aValue);
    }

    /**
     * @param dList a list of dates
     */
    public ExDate(final DateList<T> dList) {
        super(EXDATE, dList);
    }

    /**
     * @param aList a list of parameters for this component
     * @param dList a list of dates
     */
    public ExDate(final ParameterList aList, final DateList<T> dList) {
        super(EXDATE, aList, dList, Value.DATE_TIME);
    }

    /**
     * {@inheritDoc}
     */
    @Override
<<<<<<< HEAD
    public final void validate() throws ValidationException {
        PropertyValidator.EXDATE.validate(this);

        final Optional<Parameter> valueParam = getParameter(Parameter.VALUE);

        if (valueParam.isPresent() && !Value.DATE_TIME.equals(valueParam.get())
                && !Value.DATE.equals(valueParam.get())) {
            throw new ValidationException("Parameter [" + Parameter.VALUE
                    + "] is invalid");
        }
=======
    public final ValidationResult validate() throws ValidationException {
        return PropertyValidator.EXDATE.validate(this);
>>>>>>> 955c38cc
    }

    @Override
    protected PropertyFactory<ExDate<T>> newFactory() {
        return new Factory<>();
    }

    public static class Factory<T extends Temporal> extends Content.Factory implements PropertyFactory<ExDate<T>> {

        public Factory() {
            super(EXDATE);
        }

        @Override
        public ExDate<T> createProperty(final ParameterList parameters, final String value) {
            return new ExDate<>(parameters, value);
        }

        @Override
        public ExDate<T> createProperty() {
            return new ExDate<>();
        }
    }

}<|MERGE_RESOLUTION|>--- conflicted
+++ resolved
@@ -88,21 +88,8 @@
      * {@inheritDoc}
      */
     @Override
-<<<<<<< HEAD
-    public final void validate() throws ValidationException {
-        PropertyValidator.EXDATE.validate(this);
-
-        final Optional<Parameter> valueParam = getParameter(Parameter.VALUE);
-
-        if (valueParam.isPresent() && !Value.DATE_TIME.equals(valueParam.get())
-                && !Value.DATE.equals(valueParam.get())) {
-            throw new ValidationException("Parameter [" + Parameter.VALUE
-                    + "] is invalid");
-        }
-=======
     public final ValidationResult validate() throws ValidationException {
         return PropertyValidator.EXDATE.validate(this);
->>>>>>> 955c38cc
     }
 
     @Override
