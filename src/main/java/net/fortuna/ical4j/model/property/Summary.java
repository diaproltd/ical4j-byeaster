/**
 * Copyright (c) 2012, Ben Fortuna
 * All rights reserved.
 *
 * Redistribution and use in source and binary forms, with or without
 * modification, are permitted provided that the following conditions
 * are met:
 *
 *  o Redistributions of source code must retain the above copyright
 * notice, this list of conditions and the following disclaimer.
 *
 *  o Redistributions in binary form must reproduce the above copyright
 * notice, this list of conditions and the following disclaimer in the
 * documentation and/or other materials provided with the distribution.
 *
 *  o Neither the name of Ben Fortuna nor the names of any other contributors
 * may be used to endorse or promote products derived from this software
 * without specific prior written permission.
 *
 * THIS SOFTWARE IS PROVIDED BY THE COPYRIGHT HOLDERS AND CONTRIBUTORS
 * "AS IS" AND ANY EXPRESS OR IMPLIED WARRANTIES, INCLUDING, BUT NOT
 * LIMITED TO, THE IMPLIED WARRANTIES OF MERCHANTABILITY AND FITNESS FOR
 * A PARTICULAR PURPOSE ARE DISCLAIMED. IN NO EVENT SHALL THE COPYRIGHT OWNER OR
 * CONTRIBUTORS BE LIABLE FOR ANY DIRECT, INDIRECT, INCIDENTAL, SPECIAL,
 * EXEMPLARY, OR CONSEQUENTIAL DAMAGES (INCLUDING, BUT NOT LIMITED TO,
 * PROCUREMENT OF SUBSTITUTE GOODS OR SERVICES; LOSS OF USE, DATA, OR
 * PROFITS; OR BUSINESS INTERRUPTION) HOWEVER CAUSED AND ON ANY THEORY OF
 * LIABILITY, WHETHER IN CONTRACT, STRICT LIABILITY, OR TORT (INCLUDING
 * NEGLIGENCE OR OTHERWISE) ARISING IN ANY WAY OUT OF THE USE OF THIS
 * SOFTWARE, EVEN IF ADVISED OF THE POSSIBILITY OF SUCH DAMAGE.
 */
package net.fortuna.ical4j.model.property;

import net.fortuna.ical4j.model.*;
import net.fortuna.ical4j.validate.PropertyValidator;
import net.fortuna.ical4j.validate.ValidationException;
import net.fortuna.ical4j.validate.ValidationRule;
import net.fortuna.ical4j.validate.Validator;

import static net.fortuna.ical4j.model.Parameter.ALTREP;
import static net.fortuna.ical4j.model.Parameter.LANGUAGE;
import static net.fortuna.ical4j.validate.ValidationRule.ValidationType.OneOrLess;

/**
 * $Id$
 * <p/>
 * Created: [Apr 6, 2004]
 * <p/>
 * Defines a SUMMARY iCalendar component property.
 * <p/>
 * <pre>
 *     4.8.1.12 Summary
 *
 *        Property Name: SUMMARY
 *
 *        Purpose: This property defines a short summary or subject for the
 *        calendar component.
 *
 *        Value Type: TEXT
 *
 *        Property Parameters: Non-standard, alternate text representation and
 *        language property parameters can be specified on this property.
 *
 *        Conformance: The property can be specified in &quot;VEVENT&quot;, &quot;VTODO&quot;,
 *        &quot;VJOURNAL&quot; or &quot;VALARM&quot; calendar components.
 *
 *        Description: This property is used in the &quot;VEVENT&quot;, &quot;VTODO&quot; and
 *        &quot;VJOURNAL&quot; calendar components to capture a short, one line summary
 *        about the activity or journal entry.
 *
 *        This property is used in the &quot;VALARM&quot; calendar component to capture
 *        the subject of an EMAIL category of alarm.
 *
 *        Format Definition: The property is defined by the following notation:
 *
 *          summary    = &quot;SUMMARY&quot; summparam &quot;:&quot; text CRLF
 *
 *          summparam  = *(
 *
 *                     ; the following are optional,
 *                     ; but MUST NOT occur more than once
 *
 *                     (&quot;;&quot; altrepparam) / (&quot;;&quot; languageparam) /
 *
 *                     ; the following is optional,
 *                     ; and MAY occur more than once
 *
 *                     (&quot;;&quot; xparam)
 *
 *                     )
 *
 *        Example: The following is an example of this property:
 *
 *          SUMMARY:Department Party
 * </pre>
 *
 * @author Ben Fortuna
 */
public class Summary extends Property implements Escapable {

    private static final long serialVersionUID = 7709437653910363024L;

    private String value;

    private final Validator<Summary> validator = new PropertyValidator<>(
            new ValidationRule<>(OneOrLess, ALTREP, LANGUAGE));

    /**
     * Default constructor.
     */
    public Summary() {
        super(SUMMARY);
    }

    /**
     * @param aValue a value string for this component
     */
    public Summary(final String aValue) {
        super(SUMMARY);
        setValue(aValue);
    }

    /**
     * @param aList  a list of parameters for this component
     * @param aValue a value string for this component
     */
    public Summary(final ParameterList aList, final String aValue) {
        super(SUMMARY, aList);
        setValue(aValue);
    }

    /**
     * {@inheritDoc}
     */
    @Override
    public final void setValue(final String aValue) {
        this.value = aValue;
    }

    /**
     * {@inheritDoc}
     */
    @Override
    public final String getValue() {
        return value;
    }

    @Override
    public void validate() throws ValidationException {
        validator.validate(this);
    }

    @Override
    protected PropertyFactory<Summary> newFactory() {
        return new Factory();
    }

    public static class Factory extends Content.Factory implements PropertyFactory<Summary> {
        private static final long serialVersionUID = 1L;

        public Factory() {
            super(SUMMARY);
        }

<<<<<<< HEAD
        public Summary createProperty(final ParameterList parameters, final String value) {
            return new Summary(parameters, value);
        }

        public Summary createProperty() {
=======
        @Override
        public Property createProperty(final ParameterList parameters, final String value)
                throws IOException, URISyntaxException, ParseException {
            return new Summary(parameters, value);
        }

        @Override
        public Property createProperty() {
>>>>>>> 53de2ac9
            return new Summary();
        }
    }

}<|MERGE_RESOLUTION|>--- conflicted
+++ resolved
@@ -162,22 +162,13 @@
             super(SUMMARY);
         }
 
-<<<<<<< HEAD
+        @Override
         public Summary createProperty(final ParameterList parameters, final String value) {
             return new Summary(parameters, value);
         }
 
+        @Override
         public Summary createProperty() {
-=======
-        @Override
-        public Property createProperty(final ParameterList parameters, final String value)
-                throws IOException, URISyntaxException, ParseException {
-            return new Summary(parameters, value);
-        }
-
-        @Override
-        public Property createProperty() {
->>>>>>> 53de2ac9
             return new Summary();
         }
     }
