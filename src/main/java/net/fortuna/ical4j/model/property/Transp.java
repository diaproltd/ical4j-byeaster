/**
 * Copyright (c) 2012, Ben Fortuna
 * All rights reserved.
 *
 * Redistribution and use in source and binary forms, with or without
 * modification, are permitted provided that the following conditions
 * are met:
 *
 *  o Redistributions of source code must retain the above copyright
 * notice, this list of conditions and the following disclaimer.
 *
 *  o Redistributions in binary form must reproduce the above copyright
 * notice, this list of conditions and the following disclaimer in the
 * documentation and/or other materials provided with the distribution.
 *
 *  o Neither the name of Ben Fortuna nor the names of any other contributors
 * may be used to endorse or promote products derived from this software
 * without specific prior written permission.
 *
 * THIS SOFTWARE IS PROVIDED BY THE COPYRIGHT HOLDERS AND CONTRIBUTORS
 * "AS IS" AND ANY EXPRESS OR IMPLIED WARRANTIES, INCLUDING, BUT NOT
 * LIMITED TO, THE IMPLIED WARRANTIES OF MERCHANTABILITY AND FITNESS FOR
 * A PARTICULAR PURPOSE ARE DISCLAIMED. IN NO EVENT SHALL THE COPYRIGHT OWNER OR
 * CONTRIBUTORS BE LIABLE FOR ANY DIRECT, INDIRECT, INCIDENTAL, SPECIAL,
 * EXEMPLARY, OR CONSEQUENTIAL DAMAGES (INCLUDING, BUT NOT LIMITED TO,
 * PROCUREMENT OF SUBSTITUTE GOODS OR SERVICES; LOSS OF USE, DATA, OR
 * PROFITS; OR BUSINESS INTERRUPTION) HOWEVER CAUSED AND ON ANY THEORY OF
 * LIABILITY, WHETHER IN CONTRACT, STRICT LIABILITY, OR TORT (INCLUDING
 * NEGLIGENCE OR OTHERWISE) ARISING IN ANY WAY OUT OF THE USE OF THIS
 * SOFTWARE, EVEN IF ADVISED OF THE POSSIBILITY OF SUCH DAMAGE.
 */
package net.fortuna.ical4j.model.property;

import net.fortuna.ical4j.model.*;
import net.fortuna.ical4j.validate.ValidationException;

/**
 * $Id$
 * <p/>
 * Created: [Apr 6, 2004]
 * <p/>
 * Defines a TRANSP iCalendar component property.
 * <p/>
 * <pre>
 *     4.8.2.7 Time Transparency
 *
 *        Property Name: TRANSP
 *
 *        Purpose: This property defines whether an event is transparent or not
 *        to busy time searches.
 *
 *        Value Type: TEXT
 *
 *        Property Parameters: Non-standard property parameters can be
 *        specified on this property.
 *
 *        Conformance: This property can be specified once in a &quot;VEVENT&quot;
 *        calendar component.
 *
 *        Description: Time Transparency is the characteristic of an event that
 *        determines whether it appears to consume time on a calendar. Events
 *        that consume actual time for the individual or resource associated
 *        with the calendar SHOULD be recorded as OPAQUE, allowing them to be
 *        detected by free-busy time searches. Other events, which do not take
 *        up the individual's (or resource's) time SHOULD be recorded as
 *        TRANSPARENT, making them invisible to free-busy time searches.
 *
 *        Format Definition: The property is specified by the following
 *        notation:
 *
 *          transp     = &quot;TRANSP&quot; tranparam &quot;:&quot; transvalue CRLF
 *
 *          tranparam  = *(&quot;;&quot; xparam)
 *
 *          transvalue = &quot;OPAQUE&quot;      ;Blocks or opaque on busy time searches.
 *                     / &quot;TRANSPARENT&quot; ;Transparent on busy time searches.
 *             ;Default value is OPAQUE
 *
 *        Example: The following is an example of this property for an event
 *        that is transparent or does not block on free/busy time searches:
 *
 *          TRANSP:TRANSPARENT
 *
 *        The following is an example of this property for an event that is
 *        opaque or blocks on free/busy time searches:
 *
 *          TRANSP:OPAQUE
 * </pre>
 *
 * @author Ben Fortuna
 */
public class Transp extends Property {

    private static final long serialVersionUID = 3801479657311785518L;

    /**
     * Opaque.
     */
    public static final Transp OPAQUE = new ImmutableTransp("OPAQUE");

    /**
     * Transparent.
     */
    public static final Transp TRANSPARENT = new ImmutableTransp("TRANSPARENT");

    /**
     * @author Ben Fortuna An immutable instance of Transp.
     */
    private static final class ImmutableTransp extends Transp implements ImmutableContent {

        private static final long serialVersionUID = -6595830107310111996L;

        private ImmutableTransp(final String value) {
            super(value);
        }

        @Override
        public void setValue(final String aValue) {
            throw new UnsupportedOperationException(
                    "Cannot modify constant instances");
        }

        @Override
        public ImmutableTransp add(Parameter parameter) {
            throwException();
            return null;
        }

        @Override
        public ImmutableTransp remove(Parameter parameter) {
            throwException();
            return null;
        }

        @Override
        public ImmutableTransp removeAll(String parameterName) {
            throwException();
            return null;
        }

        @Override
        public ImmutableTransp replace(Parameter parameter) {
            throwException();
            return null;
        }

    }

    private String value;

    /**
     * Default constructor.
     */
    public Transp() {
        super(TRANSP);
    }

    /**
     * @param aValue a value string for this component
     */
    public Transp(final String aValue) {
        super(TRANSP);
        this.value = aValue;
    }

    /**
     * @param aList  a list of parameters for this component
     * @param aValue a value string for this component
     */
    public Transp(final ParameterList aList, final String aValue) {
        super(TRANSP, aList);
        this.value = aValue;
    }

    /**
     * {@inheritDoc}
     */
    @Override
    public void setValue(final String aValue) {
        this.value = aValue;
    }

    /**
     * {@inheritDoc}
     */
    @Override
    public final String getValue() {
        return value;
    }

    @Override
    public void validate() throws ValidationException {

    }

    @Override
    protected PropertyFactory<Transp> newFactory() {
        return new Factory();
    }

    public static class Factory extends Content.Factory implements PropertyFactory<Transp> {
        private static final long serialVersionUID = 1L;

        public Factory() {
            super(TRANSP);
        }

<<<<<<< HEAD
        public Transp createProperty(final ParameterList parameters, final String value) {
=======
        @Override
        public Transp createProperty(final ParameterList parameters, final String value)
                throws IOException, URISyntaxException, ParseException {

>>>>>>> 53de2ac9
            Transp transp;
            if (OPAQUE.getValue().equals(value)) {
                transp = OPAQUE;
            }
            else if (TRANSPARENT.getValue().equals(value)) {
                transp = TRANSPARENT;
            } else {
                transp = new Transp(parameters, value);
            }
            return transp;
        }

        @Override
        public Transp createProperty() {
            return new Transp();
        }
    }

}<|MERGE_RESOLUTION|>--- conflicted
+++ resolved
@@ -205,14 +205,8 @@
             super(TRANSP);
         }
 
-<<<<<<< HEAD
+        @Override
         public Transp createProperty(final ParameterList parameters, final String value) {
-=======
-        @Override
-        public Transp createProperty(final ParameterList parameters, final String value)
-                throws IOException, URISyntaxException, ParseException {
-
->>>>>>> 53de2ac9
             Transp transp;
             if (OPAQUE.getValue().equals(value)) {
                 transp = OPAQUE;
