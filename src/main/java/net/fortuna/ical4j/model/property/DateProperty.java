/**
 * Copyright (c) 2012, Ben Fortuna
 * All rights reserved.
 *
 * Redistribution and use in source and binary forms, with or without
 * modification, are permitted provided that the following conditions
 * are met:
 *
 *  o Redistributions of source code must retain the above copyright
 * notice, this list of conditions and the following disclaimer.
 *
 *  o Redistributions in binary form must reproduce the above copyright
 * notice, this list of conditions and the following disclaimer in the
 * documentation and/or other materials provided with the distribution.
 *
 *  o Neither the name of Ben Fortuna nor the names of any other contributors
 * may be used to endorse or promote products derived from this software
 * without specific prior written permission.
 *
 * THIS SOFTWARE IS PROVIDED BY THE COPYRIGHT HOLDERS AND CONTRIBUTORS
 * "AS IS" AND ANY EXPRESS OR IMPLIED WARRANTIES, INCLUDING, BUT NOT
 * LIMITED TO, THE IMPLIED WARRANTIES OF MERCHANTABILITY AND FITNESS FOR
 * A PARTICULAR PURPOSE ARE DISCLAIMED. IN NO EVENT SHALL THE COPYRIGHT OWNER OR
 * CONTRIBUTORS BE LIABLE FOR ANY DIRECT, INDIRECT, INCIDENTAL, SPECIAL,
 * EXEMPLARY, OR CONSEQUENTIAL DAMAGES (INCLUDING, BUT NOT LIMITED TO,
 * PROCUREMENT OF SUBSTITUTE GOODS OR SERVICES; LOSS OF USE, DATA, OR
 * PROFITS; OR BUSINESS INTERRUPTION) HOWEVER CAUSED AND ON ANY THEORY OF
 * LIABILITY, WHETHER IN CONTRACT, STRICT LIABILITY, OR TORT (INCLUDING
 * NEGLIGENCE OR OTHERWISE) ARISING IN ANY WAY OUT OF THE USE OF THIS
 * SOFTWARE, EVEN IF ADVISED OF THE POSSIBILITY OF SUCH DAMAGE.
 */
package net.fortuna.ical4j.model.property;

import net.fortuna.ical4j.model.*;
import net.fortuna.ical4j.model.parameter.TzId;
import net.fortuna.ical4j.model.parameter.Value;
import net.fortuna.ical4j.util.Strings;
import net.fortuna.ical4j.validate.ParameterValidator;
import net.fortuna.ical4j.validate.ValidationException;

import java.io.IOException;
import java.net.URISyntaxException;
import java.text.ParseException;

/**
 * $Id$
 * <p/>
 * Created on 9/07/2005
 * <p/>
 * Base class for properties with a DATE or DATE-TIME value. Note that some sub-classes may only allow either a DATE or
 * a DATE-TIME value, for which additional rules/validation should be specified.
 *
 * @author Ben Fortuna
 */
public abstract class DateProperty extends Property {

    private static final long serialVersionUID = 3160883132732961321L;

    private Date date;

    private TimeZone timeZone;

    /**
     * @param name       the property name
     * @param parameters a list of initial parameters
     */
    public DateProperty(final String name, final ParameterList parameters, PropertyFactoryImpl factory) {
        super(name, parameters, factory);
    }

    /**
     * @param name the property name
     */
    public DateProperty(final String name, PropertyFactoryImpl factory) {
        super(name, factory);
    }

    /**
     * Creates a new instance of the named property with an initial timezone.
     *
     * @param name     property name
     * @param timezone initial timezone
     */
    public DateProperty(final String name, TimeZone timezone, PropertyFactoryImpl factory) {
        super(name, factory);
        updateTimeZone(timezone);
    }

    /**
     * @return Returns the date.
     */
    public final Date getDate() {
        return date;
    }

    /**
     * Sets the date value of this property. The timezone and value of this
     * instance will also be updated accordingly.
     *
     * @param date The date to set.
     */
    public final void setDate(final Date date) {
        this.date = date;
        if (date instanceof DateTime) {
            if (Value.DATE.equals(getParameter(Parameter.VALUE))) {
                getParameters().replace(Value.DATE_TIME);
            }
            updateTimeZone(((DateTime) date).getTimeZone());
        } else {
            if (date != null) {
                getParameters().replace(Value.DATE);
            }
            /*
            else {
                getParameters().removeAll(Parameter.VALUE);
            }
            */
            // ensure timezone is null for VALUE=DATE or null properties..
            updateTimeZone(null);
        }
    }

    /**
     * Default setValue() implementation. Allows for either DATE or DATE-TIME values.
     *
     * @param value a string representation of a DATE or DATE-TIME value
     * @throws ParseException where the specified value is not a valid DATE or DATE-TIME
     *                        representation
     */
    public void setValue(final String value) throws ParseException {
        // value can be either a date-time or a date..
        if (Value.DATE.equals(getParameter(Parameter.VALUE))) {
            // ensure timezone is null for VALUE=DATE properties..
            updateTimeZone(null);
            this.date = new Date(value);
        } else if (value != null && !value.isEmpty()){
            this.date = new DateTime(value, timeZone);
        }
    }

    /**
     * {@inheritDoc}
     */
    public String getValue() {
        return Strings.valueOf(getDate());
    }

    /**
     * Publically available method to update the current timezone.
     *
     * @param timezone a timezone instance
     */
    public void setTimeZone(final TimeZone timezone) {
        updateTimeZone(timezone);
    }

    /**
     * @return the timezone
     */
    public final TimeZone getTimeZone() {
        return timeZone;
    }

    /**
     * {@inheritDoc}
     */
    @Override
    public int hashCode() {
<<<<<<< HEAD
        return getDate() == null? 0 : getDate().hashCode();
=======
        return getDate() != null ? getDate().hashCode() : 0;
>>>>>>> 78d3d8d8
    }

    /**
     * Updates the timezone associated with the property's value. If the specified timezone is equivalent to UTC any
     * existing TZID parameters will be removed. Note that this method is only applicable where the current date is an
     * instance of <code>DateTime</code>. For all other cases an <code>UnsupportedOperationException</code> will be
     * thrown.
     *
     * @param timezone
     */
    private void updateTimeZone(final TimeZone timezone) {
        this.timeZone = timezone;
        if (timezone != null) {
            if (getDate() != null && !(getDate() instanceof DateTime)) {
                throw new UnsupportedOperationException(
                        "TimeZone is not applicable to current value");
            }
            if (getDate() != null) {
                ((DateTime) getDate()).setTimeZone(timezone);
            }

            getParameters().replace(new TzId(timezone.getID()));
        } else {
            // use setUtc() to reset timezone..
            setUtc(isUtc());
        }
    }

    /**
     * Resets the VTIMEZONE associated with the property. If utc is true, any TZID parameters are removed and the Java
     * timezone is updated to UTC time. If utc is false, TZID parameters are removed and the Java timezone is set to the
     * default timezone (i.e. represents a "floating" local time)
     *
     * @param utc a UTC value
     */
    public final void setUtc(final boolean utc) {
        if (getDate() != null && (getDate() instanceof DateTime)) {
            ((DateTime) getDate()).setUtc(utc);
        }
        getParameters().remove(getParameter(Parameter.TZID));
    }

    /**
     * Indicates whether the current date value is specified in UTC time.
     *
     * @return true if the property is in UTC time, otherwise false
     */
    public final boolean isUtc() {
        return getDate() instanceof DateTime && ((DateTime) getDate()).isUtc();
    }

    /**
     * {@inheritDoc}
     */
    public void validate() throws ValidationException {

        /*
         * ; the following are optional, ; but MUST NOT occur more than once (";" "VALUE" "=" ("DATE-TIME" / "DATE")) /
         * (";" tzidparam) /
         */

        /*
         * ; the following is optional, ; and MAY occur more than once (";" xparam)
         */

        ParameterValidator.getInstance().assertOneOrLess(Parameter.VALUE,
                getParameters());

        if (isUtc()) {
            ParameterValidator.getInstance().assertNone(Parameter.TZID,
                    getParameters());
        } else {
            ParameterValidator.getInstance().assertOneOrLess(Parameter.TZID,
                    getParameters());
        }

        final Value value = (Value) getParameter(Parameter.VALUE);

        if (getDate() instanceof DateTime) {

            if (value != null && !Value.DATE_TIME.equals(value)) {
                throw new ValidationException("VALUE parameter [" + value
                        + "] is invalid for DATE-TIME instance");
            }

            final DateTime dateTime = (DateTime) date;

            // ensure tzid matches date-time timezone..
            final Parameter tzId = getParameter(Parameter.TZID);
            if (dateTime.getTimeZone() != null
                    && (tzId == null || !tzId.getValue().equals(
                    dateTime.getTimeZone().getID()))) {

                throw new ValidationException("TZID parameter [" + tzId
                        + "] does not match the timezone ["
                        + dateTime.getTimeZone().getID() + "]");
            }
        } else if (getDate() != null) {

            if (value == null) {
                throw new ValidationException("VALUE parameter [" + Value.DATE
                        + "] must be specified for DATE instance");
            } else if (!Value.DATE.equals(value)) {
                throw new ValidationException("VALUE parameter [" + value
                        + "] is invalid for DATE instance");
            }
        }
    }

    /**
     * {@inheritDoc}
     */
    public Property copy() throws IOException, URISyntaxException, ParseException {
        final Property copy = super.copy();

        ((DateProperty) copy).timeZone = timeZone;
        ((DateProperty) copy).setValue(getValue());

        return copy;
    }
}<|MERGE_RESOLUTION|>--- conflicted
+++ resolved
@@ -166,11 +166,7 @@
      */
     @Override
     public int hashCode() {
-<<<<<<< HEAD
-        return getDate() == null? 0 : getDate().hashCode();
-=======
         return getDate() != null ? getDate().hashCode() : 0;
->>>>>>> 78d3d8d8
     }
 
     /**
