--- conflicted
+++ resolved
@@ -40,15 +40,6 @@
 import net.fortuna.ical4j.validate.ValidationRule;
 import net.fortuna.ical4j.validate.Validator;
 
-<<<<<<< HEAD
-=======
-import java.io.IOException;
-import java.net.URISyntaxException;
-import java.text.ParseException;
-import java.util.StringTokenizer;
-
-import static java.util.Collections.singletonList;
->>>>>>> f566acdd
 import static net.fortuna.ical4j.model.Parameter.LANGUAGE;
 import static net.fortuna.ical4j.validate.ValidationRule.ValidationType.OneOrLess;
 
@@ -91,13 +82,8 @@
 
     private String exData;
 
-<<<<<<< HEAD
-    private final Validator<RequestStatus> validator = new PropertyValidator<>(
+    private static final Validator<RequestStatus> validator = new PropertyValidator<>(
             new ValidationRule<>(OneOrLess, LANGUAGE));
-=======
-    private static final Validator<Property> validator = new PropertyValidator(singletonList(
-            new ValidationRule(OneOrLess, LANGUAGE)));
->>>>>>> f566acdd
 
     /**
      * Default constructor.
