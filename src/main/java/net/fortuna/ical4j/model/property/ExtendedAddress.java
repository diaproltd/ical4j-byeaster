--- conflicted
+++ resolved
@@ -107,22 +107,13 @@
             super(EXTENDED_ADDRESS);
         }
 
-<<<<<<< HEAD
+        @Override
         public ExtendedAddress createProperty(final ParameterList parameters, final String value) {
             return new ExtendedAddress(parameters, value);
         }
 
+        @Override
         public ExtendedAddress createProperty() {
-=======
-        @Override
-        public Property createProperty(final ParameterList parameters, final String value)
-                throws IOException, URISyntaxException, ParseException {
-            return new ExtendedAddress(parameters, value);
-        }
-
-        @Override
-        public Property createProperty() {
->>>>>>> dd18cf76
             return new ExtendedAddress();
         }
     }
