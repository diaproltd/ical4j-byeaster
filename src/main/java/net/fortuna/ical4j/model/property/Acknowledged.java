--- conflicted
+++ resolved
@@ -70,15 +70,7 @@
     private static final long serialVersionUID = 596619479148598528L;
 
     public Acknowledged() {
-<<<<<<< HEAD
         this(Instant.now());
-=======
-        this(new Factory());
-    }
-
-    private Acknowledged(PropertyFactory<Acknowledged> factory) {
-        super(ACKNOWLEDGED, factory);
->>>>>>> 4c2febf3
     }
 
     /**
@@ -92,17 +84,8 @@
      * @param aList a list of parameters for this component
      * @param aValue a value string for this component
      */
-<<<<<<< HEAD
     public Acknowledged(final ParameterList aList, final String aValue) {
         super(ACKNOWLEDGED, aList, CalendarDateFormat.UTC_DATE_TIME_FORMAT, Value.DATE_TIME);
-=======
-    public Acknowledged(final ParameterList aList, final String aValue) throws ParseException {
-        this(aList, aValue, new Factory());
-    }
-
-    private Acknowledged(final ParameterList aList, final String aValue, PropertyFactory<Acknowledged> factory) throws ParseException {
-        super(ACKNOWLEDGED, aList, factory);
->>>>>>> 4c2febf3
         setValue(aValue);
     }
 
@@ -136,14 +119,8 @@
         }
 
         @Override
-<<<<<<< HEAD
         public Acknowledged createProperty(final ParameterList parameters, final String value) {
             return new Acknowledged(parameters, value);
-=======
-        public Acknowledged createProperty(final ParameterList parameters, final String value)
-                throws IOException, URISyntaxException, ParseException {
-            return new Acknowledged(parameters, value, this);
->>>>>>> 4c2febf3
         }
 
         @Override
