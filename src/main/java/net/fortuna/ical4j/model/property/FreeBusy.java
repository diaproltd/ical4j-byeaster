/**
 * Copyright (c) 2012, Ben Fortuna
 * All rights reserved.
 *
 * Redistribution and use in source and binary forms, with or without
 * modification, are permitted provided that the following conditions
 * are met:
 *
 *  o Redistributions of source code must retain the above copyright
 * notice, this list of conditions and the following disclaimer.
 *
 *  o Redistributions in binary form must reproduce the above copyright
 * notice, this list of conditions and the following disclaimer in the
 * documentation and/or other materials provided with the distribution.
 *
 *  o Neither the name of Ben Fortuna nor the names of any other contributors
 * may be used to endorse or promote products derived from this software
 * without specific prior written permission.
 *
 * THIS SOFTWARE IS PROVIDED BY THE COPYRIGHT HOLDERS AND CONTRIBUTORS
 * "AS IS" AND ANY EXPRESS OR IMPLIED WARRANTIES, INCLUDING, BUT NOT
 * LIMITED TO, THE IMPLIED WARRANTIES OF MERCHANTABILITY AND FITNESS FOR
 * A PARTICULAR PURPOSE ARE DISCLAIMED. IN NO EVENT SHALL THE COPYRIGHT OWNER OR
 * CONTRIBUTORS BE LIABLE FOR ANY DIRECT, INDIRECT, INCIDENTAL, SPECIAL,
 * EXEMPLARY, OR CONSEQUENTIAL DAMAGES (INCLUDING, BUT NOT LIMITED TO,
 * PROCUREMENT OF SUBSTITUTE GOODS OR SERVICES; LOSS OF USE, DATA, OR
 * PROFITS; OR BUSINESS INTERRUPTION) HOWEVER CAUSED AND ON ANY THEORY OF
 * LIABILITY, WHETHER IN CONTRACT, STRICT LIABILITY, OR TORT (INCLUDING
 * NEGLIGENCE OR OTHERWISE) ARISING IN ANY WAY OUT OF THE USE OF THIS
 * SOFTWARE, EVEN IF ADVISED OF THE POSSIBILITY OF SUCH DAMAGE.
 */
package net.fortuna.ical4j.model.property;

import net.fortuna.ical4j.model.*;
import net.fortuna.ical4j.validate.PropertyValidator;
import net.fortuna.ical4j.validate.ValidationException;
import net.fortuna.ical4j.validate.ValidationResult;

import java.time.Instant;
import java.util.ArrayList;
import java.util.List;

/**
 * $Id$
 * <p/>
 * Created: [Apr 14, 2004]
 * <p/>
 * Defines a FREEBUSY iCalendar component property.
 * <p/>
 * <pre>
 *     4.8.2.6 Free/Busy Time
 *
 *        Property Name: FREEBUSY
 *
 *        Purpose: The property defines one or more free or busy time
 *        intervals.
 *
 *        Value Type: PERIOD. The date and time values MUST be in an UTC time
 *        format.
 *
 *        Property Parameters: Non-standard or free/busy time type property
 *        parameters can be specified on this property.
 *
 *        Conformance: The property can be specified in a &quot;VFREEBUSY&quot; calendar
 *        component.
 *
 *        Property Parameter: &quot;FBTYPE&quot; and non-standard parameters can be
 *        specified on this property.
 *
 *        Description: These time periods can be specified as either a start
 *        and end date-time or a start date-time and duration. The date and
 *        time MUST be a UTC time format.
 *
 *        &quot;FREEBUSY&quot; properties within the &quot;VFREEBUSY&quot; calendar component
 *        SHOULD be sorted in ascending order, based on start time and then end
 *        time, with the earliest periods first.
 *
 *        The &quot;FREEBUSY&quot; property can specify more than one value, separated by
 *        the COMMA character (US-ASCII decimal 44). In such cases, the
 *        &quot;FREEBUSY&quot; property values SHOULD all be of the same &quot;FBTYPE&quot;
 *        property parameter type (e.g., all values of a particular &quot;FBTYPE&quot;
 *        listed together in a single property).
 *
 *        Format Definition: The property is defined by the following notation:
 *
 *          freebusy   = &quot;FREEBUSY&quot; fbparam &quot;:&quot; fbvalue
 *                       CRLF
 *
 *          fbparam    = *(
 *                     ; the following is optional,
 *                     ; but MUST NOT occur more than once
 *
 *                     (&quot;;&quot; fbtypeparam) /
 *
 *                     ; the following is optional,
 *                     ; and MAY occur more than once
 *
 *                     (&quot;;&quot; xparam)
 *
 *                     )
 *
 *          fbvalue    = period *[&quot;,&quot; period]
 *          ;Time value MUST be in the UTC time format.
 * </pre>
 *
 * @author Ben Fortuna
 */
public class FreeBusy extends Property {

    private static final long serialVersionUID = -6415954847619338567L;

    private PeriodList<Instant> periods;

    /**
     * Default constructor.
     */
    public FreeBusy() {
        super(FREEBUSY);
        periods = new PeriodList<>(CalendarDateFormat.UTC_DATE_TIME_FORMAT);
    }

    /**
     * @param aValue a freebusy value
     */
    public FreeBusy(final String aValue) {
        super(FREEBUSY);
        setValue(aValue);
    }

    /**
     * @param aList  a list of parameters for this component
     * @param aValue a value string for this component
     */
    public FreeBusy(final ParameterList aList, final String aValue) {
        super(FREEBUSY, aList);
        setValue(aValue);
    }

    /**
     * @param pList a list of periods
     */
    public FreeBusy(final List<Period<Instant>> pList) {
        super(FREEBUSY);
        periods = new PeriodList<>(pList, CalendarDateFormat.UTC_DATE_TIME_FORMAT);
    }

    /**
     * @param aList a list of parameters for this component
     * @param pList a list of periods
     */
    public FreeBusy(final ParameterList aList, final List<Period<Instant>> pList) {
        super(FREEBUSY, aList);
        periods = new PeriodList<>(pList, CalendarDateFormat.UTC_DATE_TIME_FORMAT);
    }

    /**
     * {@inheritDoc}
     */
    @Override
<<<<<<< HEAD
    public final void validate() throws ValidationException {
        PropertyValidator.FREEBUSY.validate(this);
=======
    public final ValidationResult validate() throws ValidationException {
        return PropertyValidator.FREEBUSY.validate(this);
>>>>>>> 955c38cc
    }

    /**
     * @return Returns the periods.
     */
    public final List<Period<Instant>> getPeriods() {
        return new ArrayList<>(periods.getPeriods());
    }

    /**
     * {@inheritDoc}
     */
    @Override
    public final void setValue(final String aValue) {
        periods = PeriodList.parse(aValue, CalendarDateFormat.UTC_DATE_TIME_FORMAT);
    }

    /**
     * {@inheritDoc}
     */
    @Override
    public final String getValue() {
        return periods.toString();
    }

    @Override
    protected PropertyFactory<FreeBusy> newFactory() {
        return new Factory();
    }

    public static class Factory extends Content.Factory implements PropertyFactory<FreeBusy> {
        private static final long serialVersionUID = 1L;

        public Factory() {
            super(FREEBUSY);
        }

        @Override
        public FreeBusy createProperty(final ParameterList parameters, final String value) {
            return new FreeBusy(parameters, value);
        }

        @Override
        public FreeBusy createProperty() {
            return new FreeBusy();
        }
    }

}<|MERGE_RESOLUTION|>--- conflicted
+++ resolved
@@ -157,13 +157,8 @@
      * {@inheritDoc}
      */
     @Override
-<<<<<<< HEAD
-    public final void validate() throws ValidationException {
-        PropertyValidator.FREEBUSY.validate(this);
-=======
     public final ValidationResult validate() throws ValidationException {
         return PropertyValidator.FREEBUSY.validate(this);
->>>>>>> 955c38cc
     }
 
     /**
