/**
 * Copyright (c) 2012, Ben Fortuna
 * All rights reserved.
 *
 * Redistribution and use in source and binary forms, with or without
 * modification, are permitted provided that the following conditions
 * are met:
 *
 *  o Redistributions of source code must retain the above copyright
 * notice, this list of conditions and the following disclaimer.
 *
 *  o Redistributions in binary form must reproduce the above copyright
 * notice, this list of conditions and the following disclaimer in the
 * documentation and/or other materials provided with the distribution.
 *
 *  o Neither the name of Ben Fortuna nor the names of any other contributors
 * may be used to endorse or promote products derived from this software
 * without specific prior written permission.
 *
 * THIS SOFTWARE IS PROVIDED BY THE COPYRIGHT HOLDERS AND CONTRIBUTORS
 * "AS IS" AND ANY EXPRESS OR IMPLIED WARRANTIES, INCLUDING, BUT NOT
 * LIMITED TO, THE IMPLIED WARRANTIES OF MERCHANTABILITY AND FITNESS FOR
 * A PARTICULAR PURPOSE ARE DISCLAIMED. IN NO EVENT SHALL THE COPYRIGHT OWNER OR
 * CONTRIBUTORS BE LIABLE FOR ANY DIRECT, INDIRECT, INCIDENTAL, SPECIAL,
 * EXEMPLARY, OR CONSEQUENTIAL DAMAGES (INCLUDING, BUT NOT LIMITED TO,
 * PROCUREMENT OF SUBSTITUTE GOODS OR SERVICES; LOSS OF USE, DATA, OR
 * PROFITS; OR BUSINESS INTERRUPTION) HOWEVER CAUSED AND ON ANY THEORY OF
 * LIABILITY, WHETHER IN CONTRACT, STRICT LIABILITY, OR TORT (INCLUDING
 * NEGLIGENCE OR OTHERWISE) ARISING IN ANY WAY OUT OF THE USE OF THIS
 * SOFTWARE, EVEN IF ADVISED OF THE POSSIBILITY OF SUCH DAMAGE.
 */
package net.fortuna.ical4j.model.property;

import net.fortuna.ical4j.model.Content;
import net.fortuna.ical4j.model.ParameterList;
import net.fortuna.ical4j.model.Property;
import net.fortuna.ical4j.model.PropertyFactory;
import net.fortuna.ical4j.util.Strings;
import net.fortuna.ical4j.util.Uris;
import net.fortuna.ical4j.validate.ValidationException;

import java.net.URI;
import java.net.URISyntaxException;

/**
 * $Id$
 * <p/>
 * Created: [Apr 6, 2004]
 * <p/>
 * Defines a URL iCalendar component property.
 * <p/>
 * <pre>
 *     4.8.4.6 Uniform Resource Locator
 *
 *        Property Name: URL
 *
 *        Purpose: This property defines a Uniform Resource Locator (URL)
 *        associated with the iCalendar object.
 *
 *        Value Type: URI
 *
 *        Property Parameters: Non-standard property parameters can be
 *        specified on this property.
 *
 *        Conformance: This property can be specified once in the &quot;VEVENT&quot;,
 *        &quot;VTODO&quot;, &quot;VJOURNAL&quot; or &quot;VFREEBUSY&quot; calendar components.
 *
 *        Description: This property may be used in a calendar component to
 *        convey a location where a more dynamic rendition of the calendar
 *        information associated with the calendar component can be found. This
 *        memo does not attempt to standardize the form of the URI, nor the
 *        format of the resource pointed to by the property value. If the URL
 *        property and Content-Location MIME header are both specified, they
 *        MUST point to the same resource.
 *
 *        Format Definition: The property is defined by the following notation:
 *
 *          url        = &quot;URL&quot; urlparam &quot;:&quot; uri CRLF
 *
 *          urlparam   = *(&quot;;&quot; xparam)
 *
 *        Example: The following is an example of this property:
 *
 *          URL:http://abc.com/pub/calendars/jsmith/mytime.ics
 * </pre>
 *
 * @author Ben Fortuna
 */
public class Url extends Property {

    private static final long serialVersionUID = 1092576402256525737L;

    private URI uri;

    /**
     * Default constructor.
     */
    public Url() {
        super(URL);
    }

    /**
     * @param aList  a list of parameters for this component
     * @param aValue a value string for this component
     * @throws URISyntaxException where the specified value string is not a valid uri
     */
    public Url(final ParameterList aList, final String aValue)
            throws URISyntaxException {
        super(URL, aList);
        setValue(aValue);
    }

    /**
     * @param aUri a URI
     */
    public Url(final URI aUri) {
        super(URL);
        uri = aUri;
    }

    /**
     * @param aList a list of parameters for this component
     * @param aUri  a URI
     */
    public Url(final ParameterList aList, final URI aUri) {
        super(URL, aList);
        uri = aUri;
    }

    /**
     * @return Returns the uri.
     */
    public final URI getUri() {
        return uri;
    }

    /**
     * {@inheritDoc}
     */
    @Override
    public final void setValue(final String aValue) throws URISyntaxException {
        uri = Uris.create(aValue);
    }

    /**
     * {@inheritDoc}
     */
    @Override
    public final String getValue() {
        return Uris.decode(Strings.valueOf(getUri()));
    }

    /**
     * @param uri The uri to set.
     */
    public final void setUri(final URI uri) {
        this.uri = uri;
    }

    @Override
    public void validate() throws ValidationException {

    }

    @Override
    protected PropertyFactory<Url> newFactory() {
        return new Factory();
    }

    public static class Factory extends Content.Factory implements PropertyFactory<Url> {
        private static final long serialVersionUID = 1L;

        public Factory() {
            super(URL);
        }

<<<<<<< HEAD
        public Url createProperty(final ParameterList parameters, final String value) throws URISyntaxException {
            return new Url(parameters, value);
        }

        public Url createProperty() {
=======
        @Override
        public Property createProperty(final ParameterList parameters, final String value)
                throws IOException, URISyntaxException, ParseException {
            return new Url(parameters, value);
        }

        @Override
        public Property createProperty() {
>>>>>>> 53de2ac9
            return new Url();
        }
    }

}<|MERGE_RESOLUTION|>--- conflicted
+++ resolved
@@ -174,22 +174,13 @@
             super(URL);
         }
 
-<<<<<<< HEAD
+        @Override
         public Url createProperty(final ParameterList parameters, final String value) throws URISyntaxException {
             return new Url(parameters, value);
         }
 
+        @Override
         public Url createProperty() {
-=======
-        @Override
-        public Property createProperty(final ParameterList parameters, final String value)
-                throws IOException, URISyntaxException, ParseException {
-            return new Url(parameters, value);
-        }
-
-        @Override
-        public Property createProperty() {
->>>>>>> 53de2ac9
             return new Url();
         }
     }
