--- conflicted
+++ resolved
@@ -9,14 +9,10 @@
 
     T createComponent(PropertyList properties);
 
-<<<<<<< HEAD
-    T createComponent(PropertyList properties, ComponentList<? extends Component> subComponents);
-=======
     default T createComponent(PropertyList<Property> properties, ComponentList<Component> subComponents) {
         // ignore subcomponents by default. override this method for subclasses that support subcomponents..
         return createComponent(properties);
     }
->>>>>>> baa920f9
 
     boolean supports(String name);
 }