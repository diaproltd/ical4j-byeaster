/**
 * Copyright (c) 2012, Ben Fortuna
 * All rights reserved.
 *
 * Redistribution and use in source and binary forms, with or without
 * modification, are permitted provided that the following conditions
 * are met:
 *
 *  o Redistributions of source code must retain the above copyright
 * notice, this list of conditions and the following disclaimer.
 *
 *  o Redistributions in binary form must reproduce the above copyright
 * notice, this list of conditions and the following disclaimer in the
 * documentation and/or other materials provided with the distribution.
 *
 *  o Neither the name of Ben Fortuna nor the names of any other contributors
 * may be used to endorse or promote products derived from this software
 * without specific prior written permission.
 *
 * THIS SOFTWARE IS PROVIDED BY THE COPYRIGHT HOLDERS AND CONTRIBUTORS
 * "AS IS" AND ANY EXPRESS OR IMPLIED WARRANTIES, INCLUDING, BUT NOT
 * LIMITED TO, THE IMPLIED WARRANTIES OF MERCHANTABILITY AND FITNESS FOR
 * A PARTICULAR PURPOSE ARE DISCLAIMED. IN NO EVENT SHALL THE COPYRIGHT OWNER OR
 * CONTRIBUTORS BE LIABLE FOR ANY DIRECT, INDIRECT, INCIDENTAL, SPECIAL,
 * EXEMPLARY, OR CONSEQUENTIAL DAMAGES (INCLUDING, BUT NOT LIMITED TO,
 * PROCUREMENT OF SUBSTITUTE GOODS OR SERVICES; LOSS OF USE, DATA, OR
 * PROFITS; OR BUSINESS INTERRUPTION) HOWEVER CAUSED AND ON ANY THEORY OF
 * LIABILITY, WHETHER IN CONTRACT, STRICT LIABILITY, OR TORT (INCLUDING
 * NEGLIGENCE OR OTHERWISE) ARISING IN ANY WAY OUT OF THE USE OF THIS
 * SOFTWARE, EVEN IF ADVISED OF THE POSSIBILITY OF SUCH DAMAGE.
 */
package net.fortuna.ical4j.model;

<<<<<<< HEAD
import org.apache.commons.lang3.builder.EqualsBuilder;
import org.apache.commons.lang3.builder.HashCodeBuilder;
import org.threeten.extra.Interval;

import java.io.Serializable;
import java.time.*;
import java.time.format.DateTimeParseException;
import java.time.temporal.ChronoUnit;
import java.time.temporal.Temporal;
=======
import java.text.ParseException;
>>>>>>> a554219a
import java.time.temporal.TemporalAmount;
import java.util.Date;
import java.util.*;

import org.apache.commons.lang3.builder.EqualsBuilder;
import org.apache.commons.lang3.builder.HashCodeBuilder;

/**
 * $Id$ [Apr 14, 2004]
 *
 * Defines a period of time. A period may be specified as either a start date and end date,
 * or a start date and duration. This class enforces a consistent string representation of start date and
 * (where specified) end date via a common {@link CalendarDateFormat}.
 *
 * NOTE: End dates and durations are implicitly derived when not explicitly specified. This means that you cannot
 * rely on the returned values from the getters to deduce whether a period has an explicit end date or duration.
 *
 * <pre>
 *     3.3.9.  Period of Time
 *
 *    Value Name:  PERIOD
 *
 *    Purpose:  This value type is used to identify values that contain a
 *       precise period of time.
 *
 *    Format Definition:  This value type is defined by the following
 *       notation:
 *
 *        period     = period-explicit / period-start
 *
 *        period-explicit = date-time "/" date-time
 *        ; [ISO.8601.2004] complete representation basic format for a
 *        ; period of time consisting of a start and end.  The start MUST
 *        ; be before the end.
 *
 *        period-start = date-time "/" dur-value
 *        ; [ISO.8601.2004] complete representation basic format for a
 *        ; period of time consisting of a start and positive duration
 *        ; of time.
 *
 *
 *    Description:  If the property permits, multiple "period" values are
 *       specified by a COMMA-separated list of values.  There are two
 *       forms of a period of time.  First, a period of time is identified
 *       by its start and its end.  This format is based on the
 *       [ISO.8601.2004] complete representation, basic format for "DATE-
 *       TIME" start of the period, followed by a SOLIDUS character
 *       followed by the "DATE-TIME" of the end of the period.  The start
 *       of the period MUST be before the end of the period.  Second, a
 *       period of time can also be defined by a start and a positive
 *       duration of time.  The format is based on the [ISO.8601.2004]
 *       complete representation, basic format for the "DATE-TIME" start of
 *       the period, followed by a SOLIDUS character, followed by the
 *       [ISO.8601.2004] basic format for "DURATION" of the period.
 *
 *    Example:  The period starting at 18:00:00 UTC, on January 1, 1997 and
 *       ending at 07:00:00 UTC on January 2, 1997 would be:
 *
 *        19970101T180000Z/19970102T070000Z
 *
 *       The period start at 18:00:00 on January 1, 1997 and lasting 5
 *       hours and 30 minutes would be:
 *
 *        19970101T180000Z/PT5H30M
 *
 *       No additional content value encoding (i.e., BACKSLASH character
 *       encoding, see Section 3.3.11) is defined for this value type.
 * </pre>
 * 
 * @author Ben Fortuna
 */
public class Period<T extends Temporal> implements Comparable<Period<T>>, Serializable {

    private static final TemporalComparator DATE_RANGE_COMPARATOR = new TemporalComparator();

    private final T start;

    private final T end;

<<<<<<< HEAD
    private final TemporalAmountAdapter duration;

    private transient final CalendarDateFormat dateFormat;
=======
    private TemporalAmountAdapter duration;
    private Component component;
>>>>>>> a554219a

    /**
     * Constructs a new period with the specified start and end date.
     * 
     * @param start the start date of the period
     * @param end the end date of the period
     */
    public Period(final T start, final T end) {
        this(start, end, CalendarDateFormat.from(start));
    }

    /**
     * Constructs a new period with the specified start and end date with a common date format.
     *
     * @param start the start date of the period
     * @param end the end date of the period
     * @param dateFormat the format used to generate string representations
     */
    public Period(final T start, final T end, CalendarDateFormat dateFormat) {
        Objects.requireNonNull(start, "start");
        Objects.requireNonNull(end, "end");
        Objects.requireNonNull(dateFormat, "dateFormat");
        this.start = start;
        this.end = end;
        this.duration = null;
        this.dateFormat = dateFormat;
    }

    /**
     * Constructs a new period with the specified start date and duration.
     *
     * @param start the start date of the period
     * @param duration the duration of the period
     */
    @Deprecated
    public Period(final DateTime start, final Dur duration) {
        this((T) TemporalAdapter.from(start).getTemporal(), TemporalAmountAdapter.from(duration));
    }

    /**
     * Constructs a new period with the specified start date and duration.
     * 
     * @param start the start date of the period
     * @param duration the duration of the period
     */
    public Period(final T start, final TemporalAmount duration) {
        this(start, new TemporalAmountAdapter(duration));
    }

    public Period(final T start, final TemporalAmount duration, CalendarDateFormat dateFormat) {
        this(start, new TemporalAmountAdapter(duration), dateFormat);
    }

    /**
     * Constructs a new period with the specified start date and duration.
     *
     * @param start the start date of the period
     * @param duration the duration of the period
     */
    private Period(final T start, final TemporalAmountAdapter duration) {
        this(start, duration, CalendarDateFormat.from(start));
    }

    /**
     * Constructs a new period with the specified start date and duration.
     *
     * @param start the start date of the period
     * @param duration the duration of the period
     * @param dateFormat
     */
    private Period(final T start, final TemporalAmountAdapter duration, CalendarDateFormat dateFormat) {
        Objects.requireNonNull(start, "start");
        Objects.requireNonNull(duration, "duration");
        Objects.requireNonNull(dateFormat, "dateFormat");
        this.start = start;
        this.duration = duration;
        this.end = (T) start.plus(duration.getDuration());
        this.dateFormat = dateFormat;
    }

    /**
     * Parse a string representation of a period.
     *
     * @param value a string representation of a period
     * @param <T> the expected temporal type of the resulting period
     * @return a new period instance
     * @throws DateTimeParseException if the text cannot be parsed to a period
     */
    public static <T extends Temporal> Period<T> parse(String value) {
        T start = parseStartDate(value);
        T end = null;
        TemporalAmountAdapter duration = null;
        try {
            end = parseEndDate(value, false);
        } catch (DateTimeParseException e) {
            duration = parseDuration(value);
        }
        if (end != null) {
            return new Period<>(start, end, CalendarDateFormat.from(start));
        } else {
            return new Period<>(start, duration, CalendarDateFormat.from(start));
        }
    }

    private static <T extends Temporal> T parseStartDate(String value) throws DateTimeParseException {
        TemporalAdapter parsedValue = TemporalAdapter.parse(value.substring(0, value.indexOf('/')));
        return (T) parsedValue.getTemporal();
    }
    
    private static <T extends Temporal> T parseEndDate(String value, boolean resolve) throws DateTimeParseException {
        Temporal end;
        try {
            end = TemporalAdapter.parse(value.substring(value.indexOf('/') + 1)).getTemporal();
        }
        catch (DateTimeParseException e) {
            if (resolve) {
                final TemporalAmount duration = parseDuration(value).getDuration();
                end = parseStartDate(value).plus(duration);
            } else {
                throw e;
            }
        }
        return (T) end;
    }
    
    private static TemporalAmountAdapter parseDuration(String value) {
        String durationString = value.substring(value.indexOf('/') + 1);
        return TemporalAmountAdapter.parse(durationString);
    }

    /**
     * Returns the duration of this period. If an explicit duration is not
     * specified, the duration is derived from the end date.
     * 
     * @return the duration of this period in milliseconds.
     */
    public final TemporalAmount getDuration() {
        if (duration == null) {
            return TemporalAmountAdapter.from(getStart(), getEnd()).getDuration();
        }
        return duration.getDuration();
    }

    /**
     * Returns the end date of this period. If an explicit end date is not
     * specified, the end date is derived from the duration.
     * 
     * @return the end date of this period.
     */
    public final T getEnd() {
        return end;
    }

    /**
     * @return Returns the start.
     */
    public final T getStart() {
        return start;
    }

    /**
     * @param date a date to test for inclusion
     * @param inclusive indicates if the start and end of the period are included in the test
     * @return true if the specified date occurs within the current period
     * @deprecated use {@link Period#includes(Temporal)} instead.
     */
<<<<<<< HEAD
    public final boolean includes(final Date date, final boolean inclusive) {
        return includes(date.toInstant());
    }

    /**
     * Determines if the specified date occurs within this period (inclusive of
     * period start and end).
     * @param date a date to test for inclusion
     * @return true if the specified date occurs within the current period
     *
     */
    public final boolean includes(final Temporal date) {
        Objects.requireNonNull(date, "date");
        return toInterval().encloses(Interval.of(Instant.from(date), Duration.ZERO));
=======
    @Deprecated
	public final boolean includes(final Date date, final boolean inclusive) {
        if (inclusive) {
            return includes(date, INCLUSIVE_START | INCLUSIVE_END);
        }
        else {
            return includes(date, 0);
        }
>>>>>>> a554219a
    }

    /**
     * Creates a period that encompasses both this period and another one. If
     * the other period is null, return a copy of this period.
     *
     * NOTE: Resulting periods are specified by explicitly setting a start date and end date
     * (i.e. durations are implied).
     * 
     * @param period the period to add to this one
     * @return a period
     */
    public final Period<T> add(final Period<T> period) {
        T newPeriodStart;
        T newPeriodEnd;

        if (period == null) {
            newPeriodStart = getStart();
            newPeriodEnd = getEnd();
        } else {
            Interval thisInterval = TemporalAdapter.isFloating(getStart()) ? toInterval(ZoneId.systemDefault()) : toInterval();
            Interval thatInterval = TemporalAdapter.isFloating(getStart()) ? period.toInterval(ZoneId.systemDefault()) : period.toInterval();

            if (thisInterval.getStart().isBefore(thatInterval.getStart())) {
                newPeriodStart = getStart();
            } else {
                newPeriodStart = period.getStart();
            }

            if (thisInterval.getEnd().isAfter(thatInterval.getEnd())) {
                newPeriodEnd = getEnd();
            } else {
                newPeriodEnd = period.getEnd();
            }
        }

        return new Period<>(newPeriodStart, newPeriodEnd);
    }
    
    /**
     * Creates a set of periods resulting from the subtraction of the specified
     * period from this one.
     *
     * If the specified period is completely contained in this period, the resulting list will contain two periods.
     * Otherwise it will contain one.
     *
     * If the specified period does not interest this period a list containing this period is returned.
     *
     * If this period is completely contained within the specified period an empty period list is returned.
     *
     * @param period a period to subtract from this one
     * @return a list containing zero, one or two periods.
     */
    public final PeriodList<T> subtract(final Period<T> period) {
        Interval thisInterval = TemporalAdapter.isFloating(getStart()) ? toInterval(ZoneId.systemDefault()) : toInterval();
        Interval thatInterval = TemporalAdapter.isFloating(getStart()) ? period.toInterval(ZoneId.systemDefault()) : period.toInterval();
        
        if (thatInterval.encloses(thisInterval)) {
            return new PeriodList<>();
        } else if (thatInterval.overlaps(thisInterval)) {
            return new PeriodList<>(Collections.singletonList(this));
        }

        final List<Period<T>> result = new ArrayList<>();

        T newPeriodStart;
        T newPeriodEnd;
        if (thatInterval.getStart().isBefore(thisInterval.getStart())) {
            newPeriodStart = period.getEnd();
            newPeriodEnd = getEnd();
        } else if (thatInterval.getEnd().isAfter(thisInterval.getEnd())) {
            newPeriodStart = getStart();
            newPeriodEnd = period.getStart();
        } else {
            // subtraction consumed by this period..
            // initialise and add head period..
            newPeriodStart = getStart();
            newPeriodEnd = period.getStart();
            result.add(new Period<T>(newPeriodStart, newPeriodEnd));
            // initialise tail period..
            newPeriodStart = period.getEnd();
            newPeriodEnd = getEnd();
        }
        result.add(new Period<>(newPeriodStart, newPeriodEnd));
        return new PeriodList<>(result);
    }
    
    /**
     * An empty period is one that consumes no time.
     * @return true if this period consumes no time, otherwise false
     */
    public final boolean isEmpty() {
        return toInterval().isEmpty();
    }

    /**
     * Formats the period as an iCalendar compatible string.
     * NOTE: Where a period represents floating date/time values the default local
     * timezone is applied prior to formatting.
     *
     * @return a string representation of the period
     */
    @Override
    public String toString() {
        return toString(dateFormat);
    }

    String toString(CalendarDateFormat dateFormat) {
        final StringBuilder b = new StringBuilder();
        b.append(dateFormat.format(getStart()));
        b.append('/');
        if (duration == null) {
            b.append(dateFormat.format(getEnd()));
        } else {
            b.append(duration);
        }
        return b.toString();
    }

    /**
     * Formats the period as an iCalendar compatible string in the specified timezone.
     *
     * @return a string representation of the period as applied in the specified timezone
     */
<<<<<<< HEAD
    public String toString(ZoneId zoneId) {
        return toString(dateFormat, zoneId);
    }

    String toString(CalendarDateFormat dateFormat, ZoneId zoneId) {
=======
    @Override
	public final String toString() {
>>>>>>> a554219a
        final StringBuilder b = new StringBuilder();
        b.append(dateFormat.format(getStart(), zoneId));
        b.append('/');
        if (duration == null) {
            b.append(dateFormat.format(getEnd(), zoneId));
        } else {
            b.append(duration);
        }
        return b.toString();
    }
    
    /**
     * Decides whether this period intersects with another one.
     *
     * @param other a possible intersecting period
     * @return true if the specified period intersects this one, false otherwise.
     */
    public boolean intersects(Period<?> other) {
        Objects.requireNonNull(other, "other");
        return toInterval().overlaps(other.toInterval());
    }

    public Interval toInterval() {
        return toInterval(ZoneId.systemDefault());
    }

    public Interval toInterval(ZoneId zoneId) {
        if (start instanceof LocalDate) {
            throw new UnsupportedOperationException("Unable to create Interval from date-only temporal.");
        }
        else if (start instanceof Instant) {
            return Interval.of((Instant) start, (Instant) end);
        } else {
            // calculate zone offset based on current applicable rules
            ZoneOffset zoneOffset = zoneId.getRules().getOffset(Instant.now());
            if (duration != null) {
                return Interval.of(LocalDateTime.from(start).toInstant(zoneOffset), duration.toDuration());
            } else {
                return Interval.of(LocalDateTime.from(start).toInstant(zoneOffset),
                        LocalDateTime.from(end).toInstant(zoneOffset));
            }
        }
    }

    /**
     * Compares the specified period with this period.
     * First, compare the start dates.  If they are the same, compare the end dates.
     * 
     * @param period a period to compare with this one
     * @return a postive value if this period is greater, negative if the other is
     * greater, or zero if they are equal
     */
<<<<<<< HEAD
    public final int compareTo(final Period<T> period) {
=======
    @Override
	public final int compareTo(final Period arg0) {
>>>>>>> a554219a
        // Throws documented exception if type is wrong or parameter is null
        if (period == null) {
            throw new ClassCastException("Cannot compare this object to null");
        }
        if (start instanceof LocalDate) {
            return compareTo(period, new TemporalComparator(ChronoUnit.DAYS));
        } else {
            return compareTo(period, DATE_RANGE_COMPARATOR);
        }
    }

    private int compareTo(final Period<T> period, TemporalComparator comparator) {
        final int startCompare = comparator.compare(getStart(), period.getStart());
        if (startCompare != 0) {
            return startCompare;
        }
        // start dates are equal, compare end dates..
        else if (duration == null) {
            final int endCompare = comparator.compare(getEnd(), period.getEnd());
            if (endCompare != 0) {
                return endCompare;
            }
        }
        // ..or durations
        return new TemporalAmountComparator().compare(getDuration(), period.getDuration());
    }

    /**
     * {@inheritDoc}
     */
    @Override
	public final boolean equals(final Object o) {
        if (this == o) {
            return true;
        }
        if (!(o instanceof Period)) {
            return false;
        }

        final Period<?> period = (Period<?>) o;
        return new EqualsBuilder().append(getStart(), period.getStart()).append((duration == null) ? getEnd() : duration,
                    (period.duration == null) ? period.getEnd() : period.duration).isEquals();
    }

    /**
     * {@inheritDoc}
     */
<<<<<<< HEAD
    public final int hashCode() {
        return new HashCodeBuilder().append(getStart()).append((duration == null) ? getEnd() : duration).toHashCode();
=======
    @Override
	public final int hashCode() {
        return new HashCodeBuilder().append(getStart())
            .append((duration == null) ? getEnd() : duration)
                .toHashCode();
>>>>>>> a554219a
    }

	public Component getComponent() {
		return component;
	}

	public void setComponent(Component component) {
		this.component = component;
	}
}<|MERGE_RESOLUTION|>--- conflicted
+++ resolved
@@ -31,7 +31,6 @@
  */
 package net.fortuna.ical4j.model;
 
-<<<<<<< HEAD
 import org.apache.commons.lang3.builder.EqualsBuilder;
 import org.apache.commons.lang3.builder.HashCodeBuilder;
 import org.threeten.extra.Interval;
@@ -41,9 +40,6 @@
 import java.time.format.DateTimeParseException;
 import java.time.temporal.ChronoUnit;
 import java.time.temporal.Temporal;
-=======
-import java.text.ParseException;
->>>>>>> a554219a
 import java.time.temporal.TemporalAmount;
 import java.util.Date;
 import java.util.*;
@@ -121,16 +117,13 @@
 
     private final T start;
 
+    private Component component;
+
     private final T end;
 
-<<<<<<< HEAD
     private final TemporalAmountAdapter duration;
 
     private transient final CalendarDateFormat dateFormat;
-=======
-    private TemporalAmountAdapter duration;
-    private Component component;
->>>>>>> a554219a
 
     /**
      * Constructs a new period with the specified start and end date.
@@ -172,7 +165,7 @@
 
     /**
      * Constructs a new period with the specified start date and duration.
-     * 
+     *
      * @param start the start date of the period
      * @param duration the duration of the period
      */
@@ -239,7 +232,7 @@
         TemporalAdapter parsedValue = TemporalAdapter.parse(value.substring(0, value.indexOf('/')));
         return (T) parsedValue.getTemporal();
     }
-    
+
     private static <T extends Temporal> T parseEndDate(String value, boolean resolve) throws DateTimeParseException {
         Temporal end;
         try {
@@ -297,7 +290,7 @@
      * @return true if the specified date occurs within the current period
      * @deprecated use {@link Period#includes(Temporal)} instead.
      */
-<<<<<<< HEAD
+    @Deprecated
     public final boolean includes(final Date date, final boolean inclusive) {
         return includes(date.toInstant());
     }
@@ -312,16 +305,6 @@
     public final boolean includes(final Temporal date) {
         Objects.requireNonNull(date, "date");
         return toInterval().encloses(Interval.of(Instant.from(date), Duration.ZERO));
-=======
-    @Deprecated
-	public final boolean includes(final Date date, final boolean inclusive) {
-        if (inclusive) {
-            return includes(date, INCLUSIVE_START | INCLUSIVE_END);
-        }
-        else {
-            return includes(date, 0);
-        }
->>>>>>> a554219a
     }
 
     /**
@@ -446,16 +429,11 @@
      *
      * @return a string representation of the period as applied in the specified timezone
      */
-<<<<<<< HEAD
     public String toString(ZoneId zoneId) {
         return toString(dateFormat, zoneId);
     }
 
     String toString(CalendarDateFormat dateFormat, ZoneId zoneId) {
-=======
-    @Override
-	public final String toString() {
->>>>>>> a554219a
         final StringBuilder b = new StringBuilder();
         b.append(dateFormat.format(getStart(), zoneId));
         b.append('/');
@@ -466,7 +444,7 @@
         }
         return b.toString();
     }
-    
+
     /**
      * Decides whether this period intersects with another one.
      *
@@ -508,12 +486,8 @@
      * @return a postive value if this period is greater, negative if the other is
      * greater, or zero if they are equal
      */
-<<<<<<< HEAD
+    @Override
     public final int compareTo(final Period<T> period) {
-=======
-    @Override
-	public final int compareTo(final Period arg0) {
->>>>>>> a554219a
         // Throws documented exception if type is wrong or parameter is null
         if (period == null) {
             throw new ClassCastException("Cannot compare this object to null");
@@ -561,16 +535,9 @@
     /**
      * {@inheritDoc}
      */
-<<<<<<< HEAD
+    @Override
     public final int hashCode() {
         return new HashCodeBuilder().append(getStart()).append((duration == null) ? getEnd() : duration).toHashCode();
-=======
-    @Override
-	public final int hashCode() {
-        return new HashCodeBuilder().append(getStart())
-            .append((duration == null) ? getEnd() : duration)
-                .toHashCode();
->>>>>>> a554219a
     }
 
 	public Component getComponent() {
