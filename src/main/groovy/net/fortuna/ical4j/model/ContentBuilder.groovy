/**
 * Copyright (c) 2012, Ben Fortuna
 * All rights reserved.
 *
 * Redistribution and use in source and binary forms, with or without
 * modification, are permitted provided that the following conditions
 * are met:
 *
 *  o Redistributions of source code must retain the above copyright
 * notice, this list of conditions and the following disclaimer.
 *
 *  o Redistributions in binary form must reproduce the above copyright
 * notice, this list of conditions and the following disclaimer in the
 * documentation and/or other materials provided with the distribution.
 *
 *  o Neither the name of Ben Fortuna nor the names of any other contributors
 * may be used to endorse or promote products derived from this software
 * without specific prior written permission.
 *
 * THIS SOFTWARE IS PROVIDED BY THE COPYRIGHT HOLDERS AND CONTRIBUTORS
 * "AS IS" AND ANY EXPRESS OR IMPLIED WARRANTIES, INCLUDING, BUT NOT
 * LIMITED TO, THE IMPLIED WARRANTIES OF MERCHANTABILITY AND FITNESS FOR
 * A PARTICULAR PURPOSE ARE DISCLAIMED. IN NO EVENT SHALL THE COPYRIGHT OWNER OR
 * CONTRIBUTORS BE LIABLE FOR ANY DIRECT, INDIRECT, INCIDENTAL, SPECIAL,
 * EXEMPLARY, OR CONSEQUENTIAL DAMAGES (INCLUDING, BUT NOT LIMITED TO,
 * PROCUREMENT OF SUBSTITUTE GOODS OR SERVICES; LOSS OF USE, DATA, OR
 * PROFITS; OR BUSINESS INTERRUPTION) HOWEVER CAUSED AND ON ANY THEORY OF
 * LIABILITY, WHETHER IN CONTRACT, STRICT LIABILITY, OR TORT (INCLUDING
 * NEGLIGENCE OR OTHERWISE) ARISING IN ANY WAY OUT OF THE USE OF THIS
 * SOFTWARE, EVEN IF ADVISED OF THE POSSIBILITY OF SUCH DAMAGE.
 */
package net.fortuna.ical4j.model

import net.fortuna.ical4j.model.LocationType
import net.fortuna.ical4j.model.component.*
import net.fortuna.ical4j.model.parameter.*
import net.fortuna.ical4j.model.property.*

/**
 * $Id$
 *
 * Created on: 03/08/2009
 *
 * @author fortuna
 *
 */
class ContentBuilder extends FactoryBuilderSupport {

    ContentBuilder(boolean init = true) {
        super(init)
    }
    
    def registerCalendarAndCollections() {
        registerFactory('calendar', new CalendarFactory())
        registerFactory('parameters', new ParameterListFactory())
    }
    
    def registerComponents() {
        // components..
        registerFactory('available', new ComponentFactoryWrapper(Available, new Available.Factory()))
        registerFactory('daylight', new ComponentFactoryWrapper(Daylight, new Daylight.Factory()))
        registerFactory('standard', new ComponentFactoryWrapper(Standard, new Standard.Factory()))
        registerFactory('valarm', new ComponentFactoryWrapper(VAlarm, new VAlarm.Factory()))
        registerFactory('vavailability', new ComponentFactoryWrapper(VAvailability, new VAvailability.Factory()))
        registerFactory('vevent', new ComponentFactoryWrapper(VEvent, new VEvent.Factory()))
        registerFactory('vfreebusy', new ComponentFactoryWrapper(VFreeBusy, new VFreeBusy.Factory()))
        registerFactory('vjournal', new ComponentFactoryWrapper(VJournal, new VJournal.Factory()))
        registerFactory('vtimezone', new ComponentFactoryWrapper(VTimeZone, new VTimeZone.Factory()))
        registerFactory('vtodo', new ComponentFactoryWrapper(VToDo, new VToDo.Factory()))
        registerFactory('vvenue', new ComponentFactoryWrapper(VVenue, new VVenue.Factory()))
        registerFactory('vlocation', new ComponentFactoryWrapper(VLocation, new VLocation.Factory()))
        registerFactory('vresource', new ComponentFactoryWrapper(VResource, new VResource.Factory()))
        registerFactory('participant', new ComponentFactoryWrapper(Participant, new Participant.Factory()))
        registerFactory('xcomponent', new XComponentFactory())
    }
    
    def registerProperties() {
        // properties..
        registerFactory('action', new PropertyFactoryWrapper(Action, new Action.Factory()))
        registerFactory('attach', new PropertyFactoryWrapper(Attach, new Attach.Factory()))
        registerFactory('attendee', new PropertyFactoryWrapper(Attendee, new Attendee.Factory()))
        registerFactory('busytype', new PropertyFactoryWrapper(BusyType, new BusyType.Factory()))
        registerFactory('calscale', new PropertyFactoryWrapper(CalScale, new CalScale.Factory()))
        registerFactory('categories', new PropertyFactoryWrapper(Categories, new Categories.Factory()))
        registerFactory('class', new PropertyFactoryWrapper(Clazz, new Clazz.Factory()))
        registerFactory('comment', new DefaultPropertyFactory(klass: Comment))
        registerFactory('completed', new DefaultPropertyFactory(klass: Completed))
        registerFactory('contact', new DefaultPropertyFactory(klass: Contact))
        registerFactory('country', new DefaultPropertyFactory(klass: Country))
        registerFactory('created', new DefaultPropertyFactory(klass: Created))
        registerFactory('description', new DefaultPropertyFactory(klass: Description))
<<<<<<< HEAD
        registerFactory('dtend', new PropertyFactoryWrapper(DtEnd, new DtEnd.Factory()))
        registerFactory('dtstamp', new PropertyFactoryWrapper(DtStamp, new DtStamp.Factory()))
        registerFactory('dtstart', new PropertyFactoryWrapper(DtStart, new DtStart.Factory()))
        registerFactory('due', new DefaultPropertyFactory(klass: Due))
=======
        registerFactory('dtend', new DefaultPropertyFactory(klass: DtEnd))
        registerFactory('dtstamp', new DtStampFactory())
        registerFactory('dtstart', new DefaultPropertyFactory(klass: DtStart))
        registerFactory('due', new PropertyFactoryWrapper(Due, new Due.Factory()))
>>>>>>> 2fc883c4
        registerFactory('duration', new DefaultPropertyFactory(klass: Duration))
        registerFactory('exdate', new DefaultPropertyFactory(klass: ExDate))
        registerFactory('exrule', new DefaultPropertyFactory(klass: ExRule))
        registerFactory('freebusy', new DefaultPropertyFactory(klass: FreeBusy))
        registerFactory('geo', new DefaultPropertyFactory(klass: Geo))
        registerFactory('lastmodified', new DefaultPropertyFactory(klass: LastModified))
        registerFactory('location', new DefaultPropertyFactory(klass: Location))
        registerFactory('locationtype', new DefaultPropertyFactory(klass: LocationType))
        registerFactory('method', new PropertyFactoryWrapper(Method, new Method.Factory()))
        registerFactory('name', new DefaultPropertyFactory(klass: Name))
        registerFactory('organizer', new DefaultPropertyFactory(klass: Organizer))
        registerFactory('percentcomplete', new DefaultPropertyFactory(klass: PercentComplete))
        registerFactory('postalcode', new DefaultPropertyFactory(klass: Postalcode))
        registerFactory('priority', new PropertyFactoryWrapper(Priority, new Priority.Factory()))
        registerFactory('prodid', new DefaultPropertyFactory(klass: ProdId))
        registerFactory('rdate', new DefaultPropertyFactory(klass: RDate))
        registerFactory('recurrenceid', new DefaultPropertyFactory(klass: RecurrenceId))
        registerFactory('region', new DefaultPropertyFactory(klass: Region))
        registerFactory('relatedto', new DefaultPropertyFactory(klass: RelatedTo))
        registerFactory('repeat', new DefaultPropertyFactory(klass: Repeat))
        registerFactory('requeststatus', new PropertyFactoryWrapper(RequestStatus, new RequestStatus.Factory()))
        registerFactory('resources', new DefaultPropertyFactory(klass: Resources))
        registerFactory('rrule', new PropertyFactoryWrapper(RRule, new RRule.Factory()))
        registerFactory('sequence', new DefaultPropertyFactory(klass: Sequence))
        registerFactory('status', new PropertyFactoryWrapper(Status, new Status.Factory()))
        registerFactory('streetaddress', new DefaultPropertyFactory(klass: StreetAddress))
        registerFactory('summary', new DefaultPropertyFactory(klass: Summary))
        registerFactory('tel', new DefaultPropertyFactory(klass: Tel))
        registerFactory('transp', new PropertyFactoryWrapper(Transp, new Transp.Factory()))
        registerFactory('trigger', new DefaultPropertyFactory(klass: Trigger))
        registerFactory('tzid', new DefaultPropertyFactory(klass: net.fortuna.ical4j.model.property.TzId))
        registerFactory('tzname', new DefaultPropertyFactory(klass: TzName))
        registerFactory('tzoffsetfrom', new DefaultPropertyFactory(klass: TzOffsetFrom))
        registerFactory('tzoffsetto', new DefaultPropertyFactory(klass: TzOffsetTo))
        registerFactory('tzurl', new DefaultPropertyFactory(klass: TzUrl))
        registerFactory('uid', new DefaultPropertyFactory(klass: Uid))
        registerFactory('url', new DefaultPropertyFactory(klass: Url))
        registerFactory('version', new PropertyFactoryWrapper(Version, new Version.Factory()))
        registerFactory('xproperty', new XPropertyFactory())

        // RFC7986
        registerFactory('color', new PropertyFactoryWrapper(Color, new Color.Factory()))
        registerFactory('conference', new PropertyFactoryWrapper(Conference, new Conference.Factory()))
        registerFactory('image', new PropertyFactoryWrapper(Image, new Image.Factory()))
        registerFactory('refreshinterval', new PropertyFactoryWrapper(RefreshInterval, new RefreshInterval.Factory()))
        registerFactory('source', new PropertyFactoryWrapper(Source, new Source.Factory()))
    }
    
    def registerParameters() {
        // parameters..
        registerFactory('abbrev', new ParameterFactoryWrapper(Abbrev, new Abbrev.Factory()))
        registerFactory('altrep', new ParameterFactoryWrapper(AltRep, new AltRep.Factory()))
        registerFactory('cn', new ParameterFactoryWrapper(Cn, new Cn.Factory()))
        registerFactory('cutype', new ParameterFactoryWrapper(CuType, new CuType.Factory()))
        registerFactory('delegatedfrom', new ParameterFactoryWrapper(DelegatedFrom, new DelegatedFrom.Factory()))
        registerFactory('delegatedto', new ParameterFactoryWrapper(DelegatedTo, new DelegatedTo.Factory()))
        registerFactory('dir', new ParameterFactoryWrapper(Dir, new Dir.Factory()))
        registerFactory('encoding', new ParameterFactoryWrapper(Encoding, new Encoding.Factory()))
        registerFactory('fbtype', new ParameterFactoryWrapper(FbType, new FbType.Factory()))
        registerFactory('fmttype', new ParameterFactoryWrapper(FmtType, new FmtType.Factory()))
        registerFactory('language', new ParameterFactoryWrapper(Language, new Language.Factory()))
        registerFactory('member', new ParameterFactoryWrapper(Member, new Member.Factory()))
        registerFactory('partstat', new ParameterFactoryWrapper(PartStat, new PartStat.Factory()))
        registerFactory('range', new ParameterFactoryWrapper(Range, new Range.Factory()))
        registerFactory('related', new ParameterFactoryWrapper(Related, new Related.Factory()))
        registerFactory('reltype', new ParameterFactoryWrapper(RelType, new RelType.Factory()))
        registerFactory('role', new ParameterFactoryWrapper(Role, new Role.Factory()))
        registerFactory('rsvp', new ParameterFactoryWrapper(Rsvp, new Rsvp.Factory()))
        registerFactory('sentby', new ParameterFactoryWrapper(SentBy, new SentBy.Factory()))
        registerFactory('type', new ParameterFactoryWrapper(Type, new Type.Factory()))
        registerFactory('tzid_', new ParameterFactoryWrapper(TzId, new TzId.Factory()))
        registerFactory('value', new ParameterFactoryWrapper(Value, new Value.Factory()))
        registerFactory('xparameter', new XParameterFactory())

        // RFC7986
        registerFactory('display', new ParameterFactoryWrapper(Display, new Display.Factory()))
        registerFactory('email', new ParameterFactoryWrapper(Email, new Email.Factory()))
        registerFactory('feature', new ParameterFactoryWrapper(Feature, new Feature.Factory()))
        registerFactory('label', new ParameterFactoryWrapper(Label, new Label.Factory()))
    }
}
<|MERGE_RESOLUTION|>--- conflicted
+++ resolved
@@ -89,17 +89,10 @@
         registerFactory('country', new DefaultPropertyFactory(klass: Country))
         registerFactory('created', new DefaultPropertyFactory(klass: Created))
         registerFactory('description', new DefaultPropertyFactory(klass: Description))
-<<<<<<< HEAD
         registerFactory('dtend', new PropertyFactoryWrapper(DtEnd, new DtEnd.Factory()))
         registerFactory('dtstamp', new PropertyFactoryWrapper(DtStamp, new DtStamp.Factory()))
         registerFactory('dtstart', new PropertyFactoryWrapper(DtStart, new DtStart.Factory()))
-        registerFactory('due', new DefaultPropertyFactory(klass: Due))
-=======
-        registerFactory('dtend', new DefaultPropertyFactory(klass: DtEnd))
-        registerFactory('dtstamp', new DtStampFactory())
-        registerFactory('dtstart', new DefaultPropertyFactory(klass: DtStart))
         registerFactory('due', new PropertyFactoryWrapper(Due, new Due.Factory()))
->>>>>>> 2fc883c4
         registerFactory('duration', new DefaultPropertyFactory(klass: Duration))
         registerFactory('exdate', new DefaultPropertyFactory(klass: ExDate))
         registerFactory('exrule', new DefaultPropertyFactory(klass: ExRule))
