/**
 * Copyright (c) 2012, Ben Fortuna
 * All rights reserved.
 *
 * Redistribution and use in source and binary forms, with or without
 * modification, are permitted provided that the following conditions
 * are met:
 *
 *  o Redistributions of source code must retain the above copyright
 * notice, this list of conditions and the following disclaimer.
 *
 *  o Redistributions in binary form must reproduce the above copyright
 * notice, this list of conditions and the following disclaimer in the
 * documentation and/or other materials provided with the distribution.
 *
 *  o Neither the name of Ben Fortuna nor the names of any other contributors
 * may be used to endorse or promote products derived from this software
 * without specific prior written permission.
 *
 * THIS SOFTWARE IS PROVIDED BY THE COPYRIGHT HOLDERS AND CONTRIBUTORS
 * "AS IS" AND ANY EXPRESS OR IMPLIED WARRANTIES, INCLUDING, BUT NOT
 * LIMITED TO, THE IMPLIED WARRANTIES OF MERCHANTABILITY AND FITNESS FOR
 * A PARTICULAR PURPOSE ARE DISCLAIMED. IN NO EVENT SHALL THE COPYRIGHT OWNER OR
 * CONTRIBUTORS BE LIABLE FOR ANY DIRECT, INDIRECT, INCIDENTAL, SPECIAL,
 * EXEMPLARY, OR CONSEQUENTIAL DAMAGES (INCLUDING, BUT NOT LIMITED TO,
 * PROCUREMENT OF SUBSTITUTE GOODS OR SERVICES; LOSS OF USE, DATA, OR
 * PROFITS; OR BUSINESS INTERRUPTION) HOWEVER CAUSED AND ON ANY THEORY OF
 * LIABILITY, WHETHER IN CONTRACT, STRICT LIABILITY, OR TORT (INCLUDING
 * NEGLIGENCE OR OTHERWISE) ARISING IN ANY WAY OUT OF THE USE OF THIS
 * SOFTWARE, EVEN IF ADVISED OF THE POSSIBILITY OF SUCH DAMAGE.
 */
package net.fortuna.ical4j.model

import groovy.util.logging.Slf4j
import net.fortuna.ical4j.util.Calendars
import spock.lang.Shared
import spock.lang.Specification
import spock.lang.Unroll

import java.time.LocalDate
import java.time.ZoneOffset

@Slf4j
class TimeZoneSpec extends Specification {

	@Shared TimeZoneRegistry tzRegistry = TimeZoneRegistryFactory.instance.createRegistry()

    @Unroll
	def 'verify date in daylight time for timezone: #date #timezone'() {
		expect: 'specified date is in daylight time'
		def tz = tzRegistry.getTimeZone(timezone)
		tz.inDaylightTime(new DateTime(date)) == inDaylightTime
		
		where:
		date				| timezone					| inDaylightTime
		'20110328T110000'	| 'America/Los_Angeles'		| true
		'20110328T110000'	| 'Australia/Melbourne'		| true
		'20110231T110000'	| 'Europe/London'		    | false
	}
	
	def 'verify string representation'() {
		expect:
		Calendar calendar = Calendars.wrap(tzRegistry.getTimeZone('Europe/Prague').vTimeZone)
		println calendar.toString()
	}
	
	def 'verify custom tz aliases work'() {
		expect:
		tzRegistry.getTimeZone(alias) == tzRegistry.getTimeZone(actual)
		
		where:
		alias	| actual
		'CET'	| 'Europe/Berlin'
		'CEST'	| 'Europe/Berlin'
	}

    @Unroll
    def 'test timezone getoffset issue: #tzid'() {
        setup: 'create date with ical4j timezone'
//        final DateFormat format1 = new SimpleDateFormat("yyyyMMdd'T'HHmmss");
        TimeZone tz1 = tzRegistry.getTimeZone(tzid);
//        format1.setTimeZone(tz1);
//        java.util.Date date1 = format1.parse("20140302T080000");
//        java.util.Calendar c1 = java.util.Calendar.getInstance(TimeZones.getUtcTimeZone());
//        c1.setTime(date1);

        and: 'create date with java timezeone'
//        final DateFormat format2 = new SimpleDateFormat("yyyyMMdd'T'HHmmss");
        java.util.TimeZone tz2 = java.util.TimeZone.getTimeZone(tzid);
//        format2.setTimeZone(tz2);
//        java.util.Date date2 = format2.parse("20140302T080000");
//        java.util.Calendar c2 = java.util.Calendar.getInstance(TimeZones.getUtcTimeZone());
//        c2.setTime(date2);

        expect:
//        date1 == date2
//        c1 == c2
        tz1.getOffset(era, year, month, day, dayOfWeek, millis) == tz2.getOffset(era, year, month, day, dayOfWeek, millis)
//        c1.get(java.util.Calendar.ZONE_OFFSET) == c2.get(java.util.Calendar.ZONE_OFFSET)
//        c1.get(java.util.Calendar.DST_OFFSET) == c2.get(java.util.Calendar.DST_OFFSET)
//        c1.get(java.util.Calendar.HOUR_OF_DAY) == c2.get(java.util.Calendar.HOUR_OF_DAY)
//        c1.getTimeInMillis() == c2.getTimeInMillis()

        where:
//        era | year  | month | day   | dayOfWeek                 | millis
//        1   | 2014  | 2     | 13    | java.util.Calendar.SUNDAY | 36000000
        [tzid, era, year, month, day, dayOfWeek, millis] << [
                ['Australia/Melbourne','America/Los_Angeles','Europe/London','Europe/Vienna'],
                1, 2014, [0, 6, 11], 31..30, java.util.Calendar.SUNDAY, 36000000].combinations()
    }

	@Unroll("#tzid")
    def 'verify valid timezone ids'() {
        expect: 'the specified id translates to a timezone instance'
        def tz = tzRegistry.getTimeZone(tzid)

        and: 'the timezone id matches the specified id'
        tz.ID == expectedId

        where:
		tzid					| expectedId
		'Australia/Lord_Howe'	| 'Australia/Lord_Howe'
		'Asia/Rangoon'			| 'Asia/Yangon'
		'America/Santa_Isabel'	| 'America/Tijuana'
		'Pacific/Johnston'		| 'Pacific/Honolulu'
		'EST'					| 'EST'
    }

	@Unroll('#tzid')
    def 'verify timezone offsets'() {
        expect: 'the specified id has the expected offsets'
        def tz = tzRegistry.getTimeZone(tzid)

        and: 'the timezone id matches the specified id'
        tz.rawOffset == expectedRawOffset

		and: 'daylight offset as expected'
		!tz.inDaylightTime(daylightDate) ||
				tz.getOffset(daylightDate.time) == expectedDaylightOffset

        where:
<<<<<<< HEAD
        tzid << ['Australia/Lord_Howe', 'Asia/Rangoon', 'America/Santa_Isabel', 'Pacific/Johnston']
=======
		tzid					| expectedRawOffset	| expectedDaylightOffset	| daylightDate
		'America/Sao_Paulo'		| -10800000			| -10800000					| Date.from(LocalDate.of(2020, 1, 1).atStartOfDay().toInstant(ZoneOffset.UTC))
		'America/Sao_Paulo'		| -10800000			| -7200000					| Date.from(LocalDate.of(2018, 1, 1).atStartOfDay().toInstant(ZoneOffset.UTC))
		'America/Campo_Grande'	| -14400000         | -14400000					| Date.from(LocalDate.of(2020, 1, 1).atStartOfDay().toInstant(ZoneOffset.UTC))
		'America/Campo_Grande'	| -14400000         | -10800000					| Date.from(LocalDate.of(2018, 1, 1).atStartOfDay().toInstant(ZoneOffset.UTC))
		'America/Cuiaba'		| -14400000         | -14400000					| Date.from(LocalDate.of(2020, 1, 1).atStartOfDay().toInstant(ZoneOffset.UTC))
		'America/Cuiaba'		| -14400000         | -10800000					| Date.from(LocalDate.of(2018, 1, 1).atStartOfDay().toInstant(ZoneOffset.UTC))
>>>>>>> b295f3bc
    }
}<|MERGE_RESOLUTION|>--- conflicted
+++ resolved
@@ -139,9 +139,6 @@
 				tz.getOffset(daylightDate.time) == expectedDaylightOffset
 
         where:
-<<<<<<< HEAD
-        tzid << ['Australia/Lord_Howe', 'Asia/Rangoon', 'America/Santa_Isabel', 'Pacific/Johnston']
-=======
 		tzid					| expectedRawOffset	| expectedDaylightOffset	| daylightDate
 		'America/Sao_Paulo'		| -10800000			| -10800000					| Date.from(LocalDate.of(2020, 1, 1).atStartOfDay().toInstant(ZoneOffset.UTC))
 		'America/Sao_Paulo'		| -10800000			| -7200000					| Date.from(LocalDate.of(2018, 1, 1).atStartOfDay().toInstant(ZoneOffset.UTC))
@@ -149,6 +146,5 @@
 		'America/Campo_Grande'	| -14400000         | -10800000					| Date.from(LocalDate.of(2018, 1, 1).atStartOfDay().toInstant(ZoneOffset.UTC))
 		'America/Cuiaba'		| -14400000         | -14400000					| Date.from(LocalDate.of(2020, 1, 1).atStartOfDay().toInstant(ZoneOffset.UTC))
 		'America/Cuiaba'		| -14400000         | -10800000					| Date.from(LocalDate.of(2018, 1, 1).atStartOfDay().toInstant(ZoneOffset.UTC))
->>>>>>> b295f3bc
     }
 }