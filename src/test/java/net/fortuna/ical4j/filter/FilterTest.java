--- conflicted
+++ resolved
@@ -135,26 +135,13 @@
         e3.add(a1);
         e3.add(a2);
         
-<<<<<<< HEAD
         Calendar calendar = new Calendar(new ComponentList<>(Arrays.asList(e1, e2, e3)));
 
-        Predicate<Component> organiserRuleMatch = new HasPropertyRule<>(organizer);
-        Predicate<Component> attendee1RuleMatch = new HasPropertyRule<>(a1);
-
-        Predicate<Component> organiserRuleNoMatch = new HasPropertyRule<>(new Organizer(new URI("Mailto:X@example.com")));
-        Predicate<Component> attendeeRuleNoMatch = new HasPropertyRule<>(new Attendee(new URI("Mailto:X@example.com")));
-=======
-        Calendar calendar = new Calendar();
-        calendar.getComponents().add(e1);
-        calendar.getComponents().add(e2);
-        calendar.getComponents().add(e3);
-        
         Predicate<Component> organiserRuleMatch = new PropertyEqualToRule<>(organizer);
         Predicate<Component> attendee1RuleMatch = new PropertyEqualToRule<>(a1);
 
         Predicate<Component> organiserRuleNoMatch = new PropertyEqualToRule<>(new Organizer(new URI("Mailto:X@example.com")));
         Predicate<Component> attendeeRuleNoMatch = new PropertyEqualToRule<>(new Attendee(new URI("Mailto:X@example.com")));
->>>>>>> 2fc883c4
         
         TestSuite suite = new TestSuite();
         //testFilterMatchAll..
