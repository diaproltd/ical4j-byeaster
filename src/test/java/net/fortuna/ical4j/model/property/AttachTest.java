--- conflicted
+++ resolved
@@ -96,28 +96,14 @@
         Summary summary = new Summary("Christmas Day; \n this is a, test\\");
 
         VEvent christmas = new VEvent();
-<<<<<<< HEAD
         christmas.add(start)
                 .add(summary)
                 .add(attach)
                 .add(new Uid("000001@modularity.net.au"));
 
-        PropertyList props = new PropertyList(Arrays.asList(
-                new ProdId("-//Ben Fortuna//iCal4j 1.0//EN"),
-                Version.VERSION_2_0,
-                CalScale.GREGORIAN
-        ));
-        Calendar calendar = new Calendar(props, new ComponentList<>(Collections.singletonList(christmas)));
-=======
-        christmas.getProperties().add(start);
-        christmas.getProperties().add(summary);
-        christmas.getProperties().add(attach);
-        christmas.getProperties().add(new Uid("000001@modularity.net.au"));
-
         Calendar calendar = new Calendar().withDefaults()
                 .withProdId("-//Ben Fortuna//iCal4j 1.0//EN").getFluentTarget();
         calendar.getComponents().add(christmas);
->>>>>>> ca3599ac
 
         StringWriter sw = new StringWriter();
         CalendarOutputter out = new CalendarOutputter();
