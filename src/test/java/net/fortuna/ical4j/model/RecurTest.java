--- conflicted
+++ resolved
@@ -98,7 +98,7 @@
     private WeekDayList expectedDayList;
     
     private long maxTime;
-    
+
     /**
      * @param testMethod
      * @param recur
@@ -138,7 +138,7 @@
         this("testGetDatesCount", recur, seed, periodStart, periodEnd, value);
         this.expectedCount = expectedCount;
     }
-    
+
     /**
      * @param recur
      * @param seed
@@ -153,7 +153,7 @@
         this.expectedCount = expectedCount;
         this.maxTime = maxTime;
     }
-    
+
     /**
      * @param recur
      * @param seed
@@ -252,16 +252,16 @@
         DateTime start = new DateTime(seed);
         start.setTimeZone(tzReg.getTimeZone("Europe/London"));
         Period period = new Period(new DateTime(periodStart), new DateTime(periodEnd));
-    
+
         long t0 = System.currentTimeMillis();
         DateList dates = recur.getDates(start, period, value);
         long dt = System.currentTimeMillis() - t0;
-    
+
         String message = String.format("maxTime exceeded %dms", maxTime);
         assertEquals(message, maxTime, Math.max(dt, maxTime));
         assertEquals(expectedCount, dates.size());
     }
-    
+
     /**
      * 
      */
@@ -503,23 +503,7 @@
                 .monthList(new MonthList("2")).dayList(new WeekDayList(new WeekDay(SU, 2))).build();
         assertEquals("FREQ=YEARLY;COUNT=4;BYMONTH=2;BYDAY=2SU", recur.toString());
     }
-<<<<<<< HEAD
-
-=======
-    
-    private void getDates(java.util.Date startRange, java.util.Date endRange, java.util.Date eventStart, Recur recur) { 
-        
-        net.fortuna.ical4j.model.Date start = new net.fortuna.ical4j.model.Date(startRange); 
-        net.fortuna.ical4j.model.Date end = new net.fortuna.ical4j.model.Date(endRange); 
-        net.fortuna.ical4j.model.Date seed = new net.fortuna.ical4j.model.Date(eventStart); 
-
-        DateList dates = recur.getDates(seed, start, end, Value.DATE); 
-        for (int i=0; i<dates.size(); i++) { 
-            log.info("date_" + i + " = " + dates.get(i).toString()); 
-        } 
-    }
-    
->>>>>>> a8c3b91e
+
     public void testGetDatesRalph() throws ParseException {
         Recur<Instant> recur = new Recur<>("FREQ=WEEKLY;WKST=MO;INTERVAL=1;UNTIL=20051003T000000Z;BYDAY=MO,WE");
 
@@ -657,7 +641,6 @@
         suite.addTest(new RecurTest<>(recur, newseed, start, end, Value.DATE, 0));
 
         // testRecurGetDates..
-<<<<<<< HEAD
         recurDate = new Recur<>("FREQ=WEEKLY;INTERVAL=1;BYDAY=SA");
 
         TemporalAdapter<LocalDate> periodStartDate = TemporalAdapter.parse("20050101");
@@ -670,44 +653,18 @@
         Recur<ZonedDateTime> rec = new Recur<>(s1);
         ZonedDateTime d1 = ZonedDateTime.now();
         ZonedDateTime d2 = d1.plusYears(1);
-         
+
         suite.addTest(new RecurTest<>("testGetDatesOrdering", rec, null, d1, d2, Value.DATE_TIME));
-=======
-        recur = new Recur("FREQ=WEEKLY;INTERVAL=1;BYDAY=SA");
-        start = new Date("20050101");
-        end = new Date("20060101");
-
-        suite.addTest(new RecurTest(recur, start, end, null, Calendar.DAY_OF_WEEK, Calendar.SATURDAY));
-
-        // Test ordering of returned dates..
-        String s1 = "FREQ=WEEKLY;COUNT=75;INTERVAL=2;BYDAY=SU,MO,TU;WKST=SU"; 
-        Recur rec = new Recur(s1); 
-        Date d1 = new Date(); 
-        cal = Calendar.getInstance(); 
-        cal.add(Calendar.YEAR,1); 
-        Date d2 = new Date(cal.getTimeInMillis()); 
-
-        suite.addTest(new RecurTest("testGetDatesOrdering", rec, null, d1, d2, Value.DATE_TIME));
->>>>>>> a8c3b91e
 
         // testMonthByDay..
         rrule = "FREQ=MONTHLY;UNTIL=20061220;INTERVAL=1;BYDAY=3WE";
         Recur<LocalDate> localDateRecur = new Recur<>(rrule);
 
-<<<<<<< HEAD
         LocalDate startDate = LocalDate.of(2006, 12, 1);
         LocalDate endDate = startDate.plusYears(1);
 
         suite.addTest(new RecurTest<>("testGetDatesNotEmpty", localDateRecur, null, startDate,
                 endDate, Value.DATE));
-=======
-        cal = Calendar.getInstance(TimeZones.getDateTimeZone());
-        cal.set(2006, 11, 1);
-        start = new Date(cal.getTime());
-        cal.add(Calendar.YEAR, 1);
-
-        suite.addTest(new RecurTest("testGetDatesNotEmpty", recur, null, start, new Date(cal.getTime()), Value.DATE));
->>>>>>> a8c3b91e
 
         // testAlternateTimeZone..
         rrule = "FREQ=WEEKLY;BYDAY=WE;BYHOUR=12;BYMINUTE=0";
@@ -716,58 +673,28 @@
 //        TimeZone originalDefault = TimeZone.getDefault();
 //        TimeZone.setDefault(TimeZone.getTimeZone("America/Los_Angeles"));
 
-<<<<<<< HEAD
         start = ZonedDateTime.now(TimeZone.getTimeZone("America/Los_Angeles").toZoneId()).withSecond(0);
         ParameterList tzParams = new ParameterList(Collections.singletonList(new TzId(start.getZone().getId())));
         DtStart<ZonedDateTime> dtStart = new DtStart<>(tzParams, start);
         end = start.plusMonths(2);
         DtEnd<ZonedDateTime> dtEnd = new DtEnd<>(end);
-        
+
         suite.addTest(new RecurTest<>(recur, dtStart.getDate(), dtEnd.getDate(), Value.DATE_TIME,
                 TimeZoneRegistry.getGlobalZoneId("America/Los_Angeles")));
 
         // testFriday13Recur..
         rrule = "FREQ=MONTHLY;BYDAY=FR;BYMONTHDAY=13";
         recur = new Recur<>(rrule);
-        
+
         start = ZonedDateTime.now().withYear(1997).withMonth(1).withDayOfMonth(1);
         end = start.withYear(2000);
-=======
-        TimeZoneRegistry tzreg = TimeZoneRegistryFactory.getInstance().createRegistry();
-        cal = Calendar.getInstance(TimeZone.getTimeZone("America/Los_Angeles"));
-        cal.clear(Calendar.SECOND);
-        start = new DateTime(cal.getTime());
-        DtStart dtStart = new DtStart(start);
-        dtStart.setTimeZone(tzreg.getTimeZone("America/Los_Angeles"));
-        cal.add(Calendar.MONTH, 2);
-        end = new DateTime(cal.getTime());
-        DtEnd dtEnd = new DtEnd(end);
-
-        suite.addTest(new RecurTest(recur, dtStart.getDate(), dtEnd.getDate(), Value.DATE_TIME, tzreg.getTimeZone("America/Los_Angeles")));
-
-        // testFriday13Recur..
-        rrule = "FREQ=MONTHLY;BYDAY=FR;BYMONTHDAY=13";
-        recur = new Recur(rrule);
-
-        cal = Calendar.getInstance();
-        cal.clear(Calendar.SECOND);
-        cal.set(1997, 0, 1);
-        start = new Date(cal.getTime());
-        cal.set(2000, 0, 1);
-        end = new Date(cal.getTime());
->>>>>>> a8c3b91e
 
         suite.addTest(new RecurTest<>(recur, start, end, Value.DATE, Calendar.DAY_OF_MONTH, 13));
         suite.addTest(new RecurTest<>(recur, start, end, Value.DATE, Calendar.DAY_OF_WEEK, Calendar.FRIDAY));
 
         // testNoFrequency..
-<<<<<<< HEAD
         suite.addTest(new RecurTest<>("BYDAY=MO,TU,WE,TH,FR"));
         
-=======
-        suite.addTest(new RecurTest("BYDAY=MO,TU,WE,TH,FR"));
-
->>>>>>> a8c3b91e
         // testUnknownFrequency..
         suite.addTest(new RecurTest<>("FREQ=FORTNIGHTLY;BYDAY=MO,TU,WE,TH,FR"));
 
@@ -781,7 +708,6 @@
 
         // Unit test for recurrence every 4th february..
         rrule = "FREQ=YEARLY;BYMONTH=2;BYMONTHDAY=4;BYDAY=MO,TU,WE,TH,FR,SA,SU";
-<<<<<<< HEAD
         recur = new Recur<>(rrule);
 
         start = ZonedDateTime.now().withYear(2006).withMonth(4).withDayOfMonth(10);
@@ -801,35 +727,6 @@
         suite.addTest(new RecurTest<>(recur, start, end, Value.DATE, 2));
         suite.addTest(new RecurTest<>(recur, start, end, Value.DATE, Calendar.DAY_OF_MONTH, 4));
         suite.addTest(new RecurTest<>(recur, start, end, Value.DATE, Calendar.MONTH, 1));
-=======
-        recur = new Recur(rrule);
-
-        cal = Calendar.getInstance();
-        cal.clear(Calendar.SECOND);
-        cal.set(2006, 3, 10);
-        start = new Date(cal.getTime());
-        cal.set(2008, 1, 6);
-        end = new Date(cal.getTime());
-
-        suite.addTest(new RecurTest(recur, start, end, Value.DATE, Calendar.DAY_OF_MONTH, 4));
-        suite.addTest(new RecurTest(recur, start, end, Value.DATE, Calendar.MONTH, 1));
-
-        // Unit test for recurrence generation where seed month-date specified is
-        // not valid for recurrence instances (e.g. feb 31).
-        rrule = "FREQ=YEARLY;BYMONTH=2;BYMONTHDAY=4;BYDAY=MO,TU,WE,TH,FR,SA,SU";
-        recur = new Recur(rrule);
-
-        cal = Calendar.getInstance();
-        cal.clear(Calendar.SECOND);
-        cal.set(2006, 11, 31);
-        start = new Date(cal.getTime());
-        cal.set(2008, 11, 31);
-        end = new Date(cal.getTime());
-
-        suite.addTest(new RecurTest(recur, start, end, Value.DATE, 2));
-        suite.addTest(new RecurTest(recur, start, end, Value.DATE, Calendar.DAY_OF_MONTH, 4));
-        suite.addTest(new RecurTest(recur, start, end, Value.DATE, Calendar.MONTH, 1));
->>>>>>> a8c3b91e
 
         // Unit test for recurrence representing each half-hour..
         rrule = "FREQ=DAILY;BYHOUR=9,10,11,12,13,14,15,16;BYMINUTE=0,30";
@@ -844,7 +741,6 @@
         String recurString = "FREQ=MONTHLY;INTERVAL=2;BYDAY=3MO";
         WeekDayList expectedDayList = new WeekDayList();
         expectedDayList.add(new WeekDay(MO, 3));
-<<<<<<< HEAD
         
         suite.addTest(new RecurTest<>(recurString, Frequency.MONTHLY, 2, expectedDayList));
 
@@ -855,20 +751,6 @@
 
         suite.addTest(new RecurTest<>(recur, start, end, Value.DATE, 7));
         
-=======
-
-        suite.addTest(new RecurTest(recurString, Frequency.MONTHLY, 2, expectedDayList));
-
-        // testCountMonthsWith31Days..
-        recur = new Recur("FREQ=MONTHLY;BYMONTHDAY=31");
-        cal = Calendar.getInstance();
-        start = new DateTime(cal.getTime());
-        cal.add(Calendar.YEAR, 1);
-        end = new DateTime(cal.getTime());
-
-        suite.addTest(new RecurTest(recur, start, end, Value.DATE, 7));
-
->>>>>>> a8c3b91e
         // Ensure the first result from getDates is the same as getNextDate..
         recur = new Recur<>("FREQ=WEEKLY;WKST=MO;INTERVAL=3;BYDAY=MO,WE,TH");
         seed = TemporalAdapter.parse("20081103T070000", ZoneId.systemDefault());
@@ -900,7 +782,6 @@
         suite.addTest(new RecurTest<>(recur, seed.getTemporal(), start, end, Value.DATE, 0));
 
         // rrule with negative bymonthday
-<<<<<<< HEAD
         recur = new Recur<>("FREQ=YEARLY;COUNT=4;INTERVAL=2;BYMONTH=1,2,3;BYMONTHDAY=-1");
         periodEnd = TemporalAdapter.parse("20100131T070000", ZoneId.systemDefault());
         suite.addTest(new RecurTest<>(recur, seed.getTemporal(), periodStart.getTemporal(), periodEnd.getTemporal()));
@@ -918,7 +799,7 @@
         periodEnd = TemporalAdapter.parse("20160123T120000", ZoneId.systemDefault());
         suite.addTest(new RecurTest<>(recur, seed.getTemporal(), periodStart.getTemporal(), periodEnd.getTemporal(),
                 Value.DATE_TIME, 3));
-        
+
         Recur<Instant> recurInstant = new Recur<>("FREQ=DAILY;COUNT=3;INTERVAL=1;BYDAY=MO,TU,WE,TH,FR");
         TemporalAdapter<Instant> seedInstant = TemporalAdapter.parse("20131215T000000Z");
         TemporalAdapter<Instant> periodStartInstant = TemporalAdapter.parse("20131215T000000Z");
@@ -926,22 +807,6 @@
         suite.addTest(new RecurTest<>(recurInstant, seedInstant.getTemporal(), periodStartInstant.getTemporal(),
                 periodEndInstant.getTemporal(), Value.DATE_TIME, 3));
         
-=======
-        recur = new Recur("FREQ=YEARLY;COUNT=4;INTERVAL=2;BYMONTH=1,2,3;BYMONTHDAY=-1");
-        suite.addTest(new RecurTest(recur, seed, periodStart, new DateTime("20100131T070000")));
-
-        // rather uncommon rule
-        recur = new Recur("FREQ=YEARLY;BYWEEKNO=1,2,3,4");
-        suite.addTest(new RecurTest(recur, new DateTime("20130101T120000Z"),
-                new DateTime("20130101T120000Z"), new DateTime("20130123T120000Z"), Value.DATE_TIME, 4));
-        suite.addTest(new RecurTest(recur, new DateTime("20130101T120000Z"),
-                new DateTime("20160101T120000Z"), new DateTime("20160123T120000Z"), Value.DATE_TIME, 3));
-
-        recur = new Recur("FREQ=DAILY;COUNT=3;INTERVAL=1;BYDAY=MO,TU,WE,TH,FR");
-        suite.addTest(new RecurTest(recur, new DateTime("20131215T000000Z"),
-                new DateTime("20131215T000000Z"), new DateTime("20180101T120000Z"), Value.DATE_TIME, 3));
-
->>>>>>> a8c3b91e
         // rrule with bymonth and count. Should return correct number of occurrences near the end of its perioud.
         recurInstant = new Recur<>("FREQ=MONTHLY;COUNT=3;INTERVAL=1;BYMONTH=1,9,10,12;BYMONTHDAY=12");
 
