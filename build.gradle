--- conflicted
+++ resolved
@@ -5,12 +5,8 @@
         mavenCentral()
     }
     dependencies {
-<<<<<<< HEAD
         classpath 'org.hidetake:gradle-ssh-plugin:2.10.1'
-=======
-        classpath 'org.hidetake:gradle-ssh-plugin:1.1.3'
         classpath 'biz.aQute.bnd:biz.aQute.bnd.gradle:4.2.0'
->>>>>>> cdb749d0
     }
 }
 
